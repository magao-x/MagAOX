#!/usr/bin/env python
# pylint: disable=W1309
'''MagAO-X Process Control

Usage:
    xctrl status [PROCNAME ...]
        - show status and last few log lines for each process (or just PROCNAME)
    xctrl inspect PROCNAME
        - connect to the tmux session for PROCNAME
    xctrl startup [PROCNAME ...]
        - start all processes in /opt/MagAOX/config/processes_${MAGAOX_ROLE}.txt (or just PROCNAME)
    xctrl shutdown [PROCNAME ...]
        - show status and last few log lines for each process (or just PROCNAME)
    xctrl restart [PROCNAME ...]
        - shutdown then startup each process (or just PROCNAME)
'''
import argparse
import psutil
import sys
import os
import subprocess
import getpass
import threading
import time
import shlex

stdout_b = os.fdopen(sys.stdout.fileno(), 'wb')
RED_SEQ = subprocess.check_output('tput setaf 1', shell=True)
GREEN_SEQ = subprocess.check_output('tput setaf 2', shell=True)
YELLOW_SEQ = subprocess.check_output('tput setaf 3', shell=True)
BLUE_SEQ = subprocess.check_output('tput setaf 4', shell=True)
RESET_SEQ = subprocess.check_output('tput sgr0', shell=True)

def _make_output_funcs(color):
    def output_func(msg):
        stdout_b.write(color + msg.encode('utf8') + RESET_SEQ + b'\n')
        stdout_b.flush()

    def output_func_bytes(msg):
        stdout_b.write(color + msg + RESET_SEQ + b'\n')
        stdout_b.flush()
    return output_func, output_func_bytes


success, success_bytes = _make_output_funcs(GREEN_SEQ)
failure, failure_bytes = _make_output_funcs(RED_SEQ)
warning, warning_bytes = _make_output_funcs(YELLOW_SEQ)
info, info_bytes = _make_output_funcs(BLUE_SEQ)

DEBUG = os.environ.get('XCTRL_DEBUG') is not None
def debug(msg):
    if DEBUG:
        print(msg)

WHO_AM_I = getpass.getuser()
if os.environ.get('MAGAOX_ROLE') == 'vm':
    INSTRUMENT_USER = 'vagrant' if os.path.exists('/vagrant') else 'xsup'
else:
    INSTRUMENT_USER = 'xsup'

# CentOS + devtoolset-7 aliases sudo, but breaks command line arguments for it,
# so if we need those, we must use _REAL_SUDO. Of course, sudo may live in
# different places depending on distro. We fall back to
# whatever `which sudo` says.
SUDO_PATHS = [
    '/usr/bin/sudo',
    '/bin/sudo',
    subprocess.check_output('which sudo', shell=True)
]

REAL_SUDO = None
for sudo_candidate in SUDO_PATHS:
    if os.path.exists(sudo_candidate):
        REAL_SUDO = sudo_candidate
if REAL_SUDO is None:
    raise RuntimeError(
        "Couldn't find sudo, which is necessary for this script to work")


def _run_as_xsup(command, capture_output=True, check=True):
    # Special case: if we're running as xsup or in the VM (as vagrant)
    # we just run the command as supplied by prepending sudo appropriately
    if WHO_AM_I != INSTRUMENT_USER:
        args = [
            REAL_SUDO,
            '-u',
            INSTRUMENT_USER,
            '-s',
            '--',
        ]
    else:
        args = []
    args.extend(shlex.split(command))
    debug(f'Running as {WHO_AM_I}: {" ".join(args)}')
    res = subprocess.run(args, capture_output=capture_output, check=check)
    return res.returncode, res.stdout, res.stderr


def _read_processes(filepath):
    processes = {}
    with open(filepath) as procfile:
        for line in procfile:
            if line[0] == '#' or len(line.strip()) == 0:
                continue
            try:
                process_name, executable = line.strip().split()
            except ValueError:
                failure(f"Could not parse line {repr(line)} from {filepath}")
                raise
            processes[process_name] = executable
    return processes


def _brief_status(process_name):
    pid_filepath = f'/opt/MagAOX/sys/{process_name}/pid'
    if not os.path.exists(pid_filepath):
        if _session_exists(process_name):
            failure(f'{process_name}: session exists, but process is not running')
        else:
            warning(f'{process_name}: not started')
    else:
        with open(pid_filepath) as pid_file:
            pid = int(pid_file.read().strip())
        if psutil.pid_exists(pid):
            proc = psutil.Process(pid)
            with proc.oneshot():
                success(f'{process_name}: running (pid: {pid})')
        else:
            failure(f'{process_name}: dead (stale pid)')

def status(processes, targets):
    if not len(targets):
        targets = processes.keys()
    debug(f"Querying status for: {list(targets)}")
    for process_name in targets:
        _brief_status(process_name)
    return 0

def _peek_logs(process_name, n_lines):
    os.system(f'logdump -n 1 {process_name} 2>&1 | tail -n {n_lines}')
    info(f"End {process_name} logs")
    print()

def peek(processes, targets):
    if not len(targets):
        targets = processes.keys()
    debug(f"Querying status for: {list(targets)}")
    for process_name in targets:
        _brief_status(process_name)
        _peek_logs(process_name, n_lines=10)
    return 0

def inspect_session(_, targets):
    if len(targets) != 1:
        failure(f"Can only specify a single process "
                f"name to inspect, got: {targets}")
        return 1
    target = targets[0]
    if _session_exists(targets[0]):
        exitcode, out, err = _run_as_xsup(f"tmux attach-session -t {target}")
        info_bytes(out)
        if len(err):
            failure_bytes(err)
    else:
        failure(f'No tmux session exists named {target}')
        exitcode = 1
    return exitcode


def _session_exists(process_name):
    _, out, __ = _run_as_xsup(
        "tmux ls -F \"#{session_name}\"",
        check=False
    )
    sessions = out.decode('utf8').split('\n')
    return process_name in sessions

def stop(processes, targets):
    return shutdown(processes, targets)

def _shutdown_helper(process_name):
    attempts = 0
    if _session_exists(process_name):
        while _session_exists(process_name):
            if attempts > 5:
                _run_as_xsup(f'tmux kill-session -t {process_name}')
                warning(f'Killed tmux session for {process_name}')
            else:
                if attempts == 0:
                    # Only interrupt the app on the first go-round so it doesn't segfault while
                    # exiting
                    code, _, __ = _run_as_xsup(f'tmux send-keys -t {process_name} C-c', check=False)
                    if code != 0:  # maybe it already exited?
                        continue
                code, _, __ = _run_as_xsup(f'tmux send-keys -t {process_name} "exit" Enter', check=False)
                if code != 0:
                    continue
                attempts += 1
                info(f'Waiting for tmux session for {process_name} to exit...')
                time.sleep(1)
        success(f'Ended tmux session for {process_name}')
    else:
        info(f'No tmux session exists named {process_name}')
    return 0


def shutdown(processes, targets):
    handle_indi_server = False
    if not len(targets):
        targets = list(processes.keys())
    indi_server_name = None
    for process_name in targets:
        if process_name.startswith('is'):
            indi_server_name = process_name
    if len(targets) > 1 and indi_server_name in targets:
        # special case for INDI server: needs to be last to shut down
        # or delProperty from drivers will get lost
        targets.remove(indi_server_name)
        handle_indi_server = True
    helpers = []
    for process_name in targets:
        th = threading.Thread(
            target=_shutdown_helper,
            args=(process_name,)
        )
        th.start()
        helpers.append(th)
    for th in helpers:
        th.join()
    if handle_indi_server:
        _shutdown_helper(indi_server_name)
    return 0

def _indiserver_startup(process_name, executable_name):
    '''Wraps _startup_helper to insert some zombie-removal
    '''
    # Check for zombie xindidrivers
    for proc in psutil.process_iter():
        with proc.oneshot():
            try:
                cmdline = proc.cmdline()
                exe = proc.exe()
            except (psutil.NoSuchProcess, psutil.AccessDenied):
                continue
            if '/opt/MagAOX/drivers' in exe and proc.ppid() == 1:
                # this proc is a zombie (reparented to PID 1)
                _run_as_xsup(f'kill -9 {proc.pid}')
                warning(f"Killing zombie: {' '.join(cmdline)}")
    return _startup_helper(process_name, executable_name)


def _startup_helper(process_name, executable_name):
    '''Start a new tmux session as the parent for a MagAO-X process
    and start the process as well.

    Parameters
    ----------
    process_name : str
        The name for the particular instance of this executable
    executable_name : str
        The executable (MagAOXApp) name

    Returns
    -------
    did_anything : bool
        Whether a new session was started for `process_name`
    '''
    if _session_exists(process_name):
        info(f"Session exists for {process_name}, doing nothing")
        return False
    info(f"Session {process_name} does not exist")
    execpath = f"/opt/MagAOX/bin/{executable_name}"
    if not os.path.exists(execpath):
        raise RuntimeError(
            f"No executable {execpath} found for {process_name}")
    _run_as_xsup(f"tmux new -s {process_name} -d")
    success(f"Created tmux session for {process_name}")
    cmd = f"{execpath} -n {process_name}"
    _run_as_xsup(f"tmux send-keys -t {process_name} \"{cmd}\" Enter")
    success(f"Executed in {process_name} session: '{cmd}'")
    return True

def validate_targets(processes, targets):
    if not len(targets):
        targets = list(processes.keys())
    else:
        if not set(targets).issubset(processes.keys()):
            difference = set(targets) - set(processes.keys())
            failure(f'Unknown process names: {difference}')
            sys.exit(1)
    return targets

def startup(processes, targets):
    indi_server_name = None

    for process_name in targets:
        if process_name.startswith('is'):
            indi_server_name = process_name

    if len(targets) > 1 and indi_server_name in targets:
        # special case for INDI server: needs to be last to start,
        # so that restarts don't overwhelm it
        targets.remove(indi_server_name)
            
    helpers = []
    for process_name in targets:
        th = threading.Thread(
            target=_startup_helper,
            args=(process_name, processes[process_name])
        )
        th.start()
        helpers.append(th)

    for th in helpers:
        th.join()

    if indi_server_name != None:     
        # Now start indiserver
        info(f"Waiting 5 seconds before starting {indi_server_name}...")
        time.sleep(5)
            
        _indiserver_startup(indi_server_name, processes[indi_server_name])    
        
    return 0


def restart(processes, targets):
    exit_code_1 = shutdown(processes, targets)
    if exit_code_1 != 0:
        return exit_code_1
    return startup(processes, targets)

VERBS = {
    'status': status,
    'inspect': inspect_session,
    'peek': peek,
    'shutdown': shutdown,
    'stop': stop,
    'restart': restart,
    'startup': startup,
    'start': startup,
}

VERBS_REQUIRING_ALL = ('shutdown', 'restart')
VERBS_REQUIRING_TARGET = ('stop', 'start')


def main():
<<<<<<< HEAD
    parser = argparse.ArgumentParser(prog='xctrl', description=__doc__, formatter_class=argparse.RawDescriptionHelpFormatter)
=======
    parser = argparse.ArgumentParser(prog='xctrl')
>>>>>>> cc421c1f
    parser.add_argument('-r', '--role', help='Specify role to read proclist for (default: $MAGAOX_ROLE)')
    subparsers = parser.add_subparsers(help='verb for action to take', dest='verb')
    for verb in VERBS:
        sp = subparsers.add_parser(verb)
        if verb in VERBS_REQUIRING_ALL:  # special case for confirmation
            sp.add_argument('--all', action='store_true', help="With no names provided, restarts all")
        if verb == 'inspect': # special case, can only inspect one thing at a time
            sp.add_argument('target', nargs=1, help='Process name to target')
        elif verb in VERBS_REQUIRING_TARGET:
            sp.add_argument('target', nargs='+', help='Process names to target')
        else:
            sp.add_argument('target', nargs='*', help='Process names to target')
    args = parser.parse_args()
    debug(f"Parsed args: {args}")

    if args.role is None:
        if 'MAGAOX_ROLE' not in os.environ:
            failure(f"No $MAGAOX_ROLE variable in environment and no --role option supplied")
            sys.exit(1)
        role = os.environ['MAGAOX_ROLE']
    else:
        role = args.role

    if args.verb is None:
        print(__doc__)
        parser.print_help()
        sys.exit(1)


    debug(f"Got role: {role}")
    processes_filepath = f"/opt/MagAOX/config/proclist_{role}.txt"
    processes = _read_processes(processes_filepath)
    debug(f'Read processes from {processes_filepath}: {processes}')

    verb = args.verb
    if verb in VERBS_REQUIRING_ALL:
        if len(args.target) == 0 and not args.all:
            failure(f"Specify --all to apply this verb to all processes")
            return 1
    elif verb in VERBS_REQUIRING_TARGET:
        if len(args.target) == 0:
            failure(f"No targets provided for {verb}")
            return 1
    targets = validate_targets(processes, args.target)
    debug(f'Got verb = {verb}, targets = {targets}')
    if verb not in VERBS:
        failure(f"Valid verbs: {', '.join(VERBS.keys())}")
        failure(f"Got: {verb}")
        return 1

    return VERBS[verb](processes, targets)

if __name__ == "__main__":
    sys.exit(main())<|MERGE_RESOLUTION|>--- conflicted
+++ resolved
@@ -346,11 +346,7 @@
 
 
 def main():
-<<<<<<< HEAD
     parser = argparse.ArgumentParser(prog='xctrl', description=__doc__, formatter_class=argparse.RawDescriptionHelpFormatter)
-=======
-    parser = argparse.ArgumentParser(prog='xctrl')
->>>>>>> cc421c1f
     parser.add_argument('-r', '--role', help='Specify role to read proclist for (default: $MAGAOX_ROLE)')
     subparsers = parser.add_subparsers(help='verb for action to take', dest='verb')
     for verb in VERBS:
