--- conflicted
+++ resolved
@@ -124,42 +124,6 @@
 
 void selectionSw::handleSetProperty( const pcf::IndiProperty & ipRecv)
 {  
-<<<<<<< HEAD
-   if(ipRecv.getDevice() != m_device) return;
-   
-   if(ipRecv.getName() == m_property)
-   {
-      std::string newName;
-      for(auto it = ipRecv.getElements().begin(); it != ipRecv.getElements().end(); ++it)
-      {
-         if(ui.comboBox->findText(QString(it->second.name().c_str())) == -1)
-         {
-            ui.comboBox->addItem(QString(it->second.name().c_str()));
-         }
-
-         if(it->second.getSwitchState() == pcf::IndiElement::On)
-         {
-            if(newName != "")
-            {
-               std::cerr << "More than one switch selected in " << ipRecv.getDevice() << "." << ipRecv.getName() << "\n";
-            }
-         
-            newName = it->second.name();
-            if(newName != m_value) m_valChanged = true;
-            m_value = newName; 
-         }
-      }
-
-      if(m_onDisconnected) 
-      {
-         setWindowTitle(QString(m_title.c_str()));
-         m_valChanged = true;
-         m_onDisconnected = false;
-      }
-   }
-
-   updateGUI();
-=======
     if(ipRecv.getDevice() != m_device) return;
     
     if(ipRecv.getName() == m_property)
@@ -194,7 +158,6 @@
     }
  
     emit doUpdateGUI();
->>>>>>> f8f7cb34
 }
 
 void selectionSw::showEvent(QShowEvent* event) 
