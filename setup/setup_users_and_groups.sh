--- conflicted
+++ resolved
@@ -8,20 +8,6 @@
 
 if [[ $MAGAOX_ROLE != vm ]]; then
   createuser xsup
-<<<<<<< HEAD
-  createuser guestobs
-  sudo passwd --lock guestobs  # SSH login still possible
-  creategroup guestobs
-  sudo gpasswd -d guestobs $instrument_group || true  # prevent access for shenanigans
-  sudo gpasswd -a guestobs guestobs || true
-  sudo mkdir -p /data/obs
-  sudo chown xsup:guestobs /data/obs
-  sudo chmod -R u=rwX,g=rX,o=rX /data/obs
-  sudo ln -s /data/obs /home/guestobs/obs
-  if [[ -z $(groups | tr ' ' '\n' | grep 'guestobs$') ]]; then
-    sudo gpasswd -a xsup guestobs
-    log_success "Added xsup to group guestobs"
-=======
   if [[ $MAGAOX_ROLE == AOC ]]; then
     createuser guestobs
     sudo passwd --lock guestobs  # SSH login still possible
@@ -36,7 +22,6 @@
       sudo gpasswd -a xsup guestobs
       log_success "Added xsup to group guestobs"
     fi
->>>>>>> 6f841289
   fi
   if sudo test ! -e /home/xsup/.ssh/id_ed25519; then
     $REAL_SUDO -u xsup ssh-keygen -t ed25519 -N "" -f /home/xsup/.ssh/id_ed25519 -q
