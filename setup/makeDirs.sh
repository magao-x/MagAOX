--- conflicted
+++ resolved
@@ -28,12 +28,9 @@
 mkdir -pv "$LOGDIR"
 if [[ ! $(getent group magaox) ]]; then
   groupadd magaox
-<<<<<<< HEAD
   echo "Added group magaox"
 else
   echo "Group magaox exists"
-=======
->>>>>>> b30f2e64
 fi
 chown :magaox "$LOGDIR"
 chmod g+rw -v "$LOGDIR"
