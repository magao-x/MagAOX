--- conflicted
+++ resolved
@@ -13,17 +13,9 @@
 else
     exit_error "Unknown arch: $arch"
 fi
-<<<<<<< HEAD
-###PACKAGE_ARCHIVE=$PACKAGE_DIR.tar.gz
 PACKAGE_ARCHIVE=$PACKAGE_DIR.zip
 if [[ ! -d $PACKAGE_DIR ]]; then
     _cached_fetch https://downloads.rclone.org/v${PACKAGE_VERSION}/$PACKAGE_ARCHIVE $PACKAGE_ARCHIVE
-    ###tar xzf $PACKAGE_ARCHIVE
-=======
-PACKAGE_ARCHIVE=$PACKAGE_DIR.zip
-if [[ ! -d $PACKAGE_DIR ]]; then
-    _cached_fetch https://downloads.rclone.org/v${PACKAGE_VERSION}/$PACKAGE_ARCHIVE $PACKAGE_ARCHIVE
->>>>>>> 6f841289
     unzip $PACKAGE_ARCHIVE
 fi
 cd $PACKAGE_DIR
