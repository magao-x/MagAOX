--- conflicted
+++ resolved
@@ -54,11 +54,8 @@
     which \
     sudo \
     sysstat \
-<<<<<<< HEAD
     fuse \
-=======
     psmisc \
->>>>>>> 538fa294
 ;
 
 alternatives --install /usr/local/bin/cmake cmake /usr/bin/cmake3 20 \
