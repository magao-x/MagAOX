--- conflicted
+++ resolved
@@ -1,14 +1,9 @@
 #!/bin/bash
-<<<<<<< HEAD
-echo "Execution of $0 script skipped"
-exit 0
-=======
 if [[ "$EUID" != 0 ]]; then
     echo "Becoming root..."
     sudo bash -l $0 "$@"
     exit $?
 fi
->>>>>>> 6f841289
 DIR="$( cd "$( dirname "${BASH_SOURCE[0]}" )" && pwd )"
 source $DIR/../_common.sh
 set -euo pipefail
