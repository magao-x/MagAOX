#!/bin/bash
# If not started as root, sudo yourself
if [[ "$EUID" != 0 ]]; then
    sudo -H bash -l $0 "$@"
    exit $?
fi
DIR="$( cd "$( dirname "${BASH_SOURCE[0]}" )" && pwd )"
source $DIR/../_common.sh
set -euo pipefail

<<<<<<< HEAD
MAMBAFORGE_VERSION="$@"
###[ -z "$MAMBAFORGE_VERSION" ] && MAMBAFORGE_VERSION="4.14.0-1"
[ -z "$MAMBAFORGE_VERSION" ] && MAMBAFORGE_VERSION="23.1.0-4"
if [ "$MAMBAFORGE_VERSION" == "latest" ] ; then
    MAMBAFORGE_INSTALLER="Mambaforge-Linux-$(uname -p).sh"
    MAMBAFORGE_URL="https://github.com/conda-forge/miniforge/releases/latest/download/$MAMBAFORGE_INSTALLER"
else
    MAMBAFORGE_INSTALLER="Mambaforge-$MAMBAFORGE_VERSION-Linux-$(uname -p).sh"
    MAMBAFORGE_URL="https://github.com/conda-forge/miniforge/releases/download/$MAMBAFORGE_VERSION/$MAMBAFORGE_INSTALLER"
fi
=======
MINIFORGE3_VERSION="24.3.0-0"
MINIFORGE3_INSTALLER="Miniforge3-$MINIFORGE3_VERSION-Linux-$(uname -p).sh"
MINIFORGE3_URL="https://github.com/conda-forge/miniforge/releases/download/$MINIFORGE3_VERSION/$MINIFORGE3_INSTALLER"
>>>>>>> 4a0dd1b3
#
# conda
#
cd /opt/MagAOX/vendor
if [[ ! -d /opt/conda ]]; then
<<<<<<< HEAD
    _cached_fetch "$MAMBAFORGE_URL" $MAMBAFORGE_INSTALLER
    bash $MAMBAFORGE_INSTALLER -b -p /opt/conda
    # Ensure instrument dev group (e.g. magaox-dev) can write to /opt/conda or env creation will fail
    chown -R :$instrument_dev_group /opt/conda
    # Set directory group permissions such that only instrument dev group has write access
=======
    _cached_fetch "$MINIFORGE3_URL" $MINIFORGE3_INSTALLER
    bash $MINIFORGE3_INSTALLER -b -p /opt/conda
	# Ensure magaox-dev can write to /opt/conda or env creation will fail
	chown -R :$instrument_dev_group /opt/conda
    # set group and permissions such that only magaox-dev has write access
>>>>>>> 4a0dd1b3
    chmod -R g=rwX /opt/conda
    find /opt/conda -type d -exec sudo chmod g+rwxs {} \;
    # Set BASH environment variables for conda
    cat << 'EOF' | tee /etc/profile.d/conda.sh
if [ -f "/opt/conda/etc/profile.d/conda.sh" ]; then
    . "/opt/conda/etc/profile.d/conda.sh"
    CONDA_CHANGEPS1=false conda activate base
else
    \export PATH="/opt/conda/bin:\$PATH"
fi
EOF
    cat << 'EOF' | tee /opt/conda/.condarc
channels:
  - conda-forge
changeps1: false
disallowed_packages: [ qt ]
EOF
fi<|MERGE_RESOLUTION|>--- conflicted
+++ resolved
@@ -8,40 +8,19 @@
 source $DIR/../_common.sh
 set -euo pipefail
 
-<<<<<<< HEAD
-MAMBAFORGE_VERSION="$@"
-###[ -z "$MAMBAFORGE_VERSION" ] && MAMBAFORGE_VERSION="4.14.0-1"
-[ -z "$MAMBAFORGE_VERSION" ] && MAMBAFORGE_VERSION="23.1.0-4"
-if [ "$MAMBAFORGE_VERSION" == "latest" ] ; then
-    MAMBAFORGE_INSTALLER="Mambaforge-Linux-$(uname -p).sh"
-    MAMBAFORGE_URL="https://github.com/conda-forge/miniforge/releases/latest/download/$MAMBAFORGE_INSTALLER"
-else
-    MAMBAFORGE_INSTALLER="Mambaforge-$MAMBAFORGE_VERSION-Linux-$(uname -p).sh"
-    MAMBAFORGE_URL="https://github.com/conda-forge/miniforge/releases/download/$MAMBAFORGE_VERSION/$MAMBAFORGE_INSTALLER"
-fi
-=======
 MINIFORGE3_VERSION="24.3.0-0"
 MINIFORGE3_INSTALLER="Miniforge3-$MINIFORGE3_VERSION-Linux-$(uname -p).sh"
 MINIFORGE3_URL="https://github.com/conda-forge/miniforge/releases/download/$MINIFORGE3_VERSION/$MINIFORGE3_INSTALLER"
->>>>>>> 4a0dd1b3
 #
 # conda
 #
 cd /opt/MagAOX/vendor
 if [[ ! -d /opt/conda ]]; then
-<<<<<<< HEAD
-    _cached_fetch "$MAMBAFORGE_URL" $MAMBAFORGE_INSTALLER
-    bash $MAMBAFORGE_INSTALLER -b -p /opt/conda
-    # Ensure instrument dev group (e.g. magaox-dev) can write to /opt/conda or env creation will fail
-    chown -R :$instrument_dev_group /opt/conda
-    # Set directory group permissions such that only instrument dev group has write access
-=======
     _cached_fetch "$MINIFORGE3_URL" $MINIFORGE3_INSTALLER
     bash $MINIFORGE3_INSTALLER -b -p /opt/conda
 	# Ensure magaox-dev can write to /opt/conda or env creation will fail
 	chown -R :$instrument_dev_group /opt/conda
     # set group and permissions such that only magaox-dev has write access
->>>>>>> 4a0dd1b3
     chmod -R g=rwX /opt/conda
     find /opt/conda -type d -exec sudo chmod g+rwxs {} \;
     # Set BASH environment variables for conda
