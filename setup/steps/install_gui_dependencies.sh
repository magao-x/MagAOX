--- conflicted
+++ resolved
@@ -3,8 +3,9 @@
 source $DIR/../_common.sh
 set -euo pipefail
 
+source /etc/os-release
 if [[ $ID == ubuntu ]]; then
-    sudo NEEDRESTART_SUSPEND=yes apt install -y \
+    sudo -i apt install -y \
         x11-apps \
         libgl-dev \
         qtbase5-dev \
@@ -13,17 +14,12 @@
         qtbase5-dev-tools \
         libqt5svg5-dev \
         wmctrl \
-<<<<<<< HEAD
-        libqwt-qt5-dev \
-    ;
-=======
 	;
     if [[ $VERSION_ID = "24.04" ]]; then
         sudo -i apt install -y libqwtmathml-qt5-dev ;
     else
         sudo -i apt install -y libqwt-qt5-dev/jammy ;
     fi
->>>>>>> 90c7f561
 elif [[ $ID == centos && $VERSION_ID == 7 ]]; then
     sudo yum install -y \
         xorg-x11-apps \
