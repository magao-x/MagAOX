--- conflicted
+++ resolved
@@ -272,26 +272,16 @@
 fi
 
 # Install first-party deps
-<<<<<<< HEAD
-bash -l "$DIR/steps/install_milk_and_cacao.sh" || exit_error "milk/cacao install failed" # depends on /opt/conda/bin/python existing for plugin build
-#bash -l "$DIR/steps/install_xrif.sh" || exit_error "Failed to build and install xrif"
-bash -l "$DIR/steps/install_milkzmq.sh" || exit_error "milkzmq install failed"
-bash -l "$DIR/steps/install_purepyindi.sh" || exit_error "purepyindi install failed"
-bash -l "$DIR/steps/install_magpyx.sh" || exit_error "magpyx install failed"
-#bash -l "$DIR/steps/install_mxlib.sh" || exit_error "Failed to build and install mxlib"
-#source /etc/profile.d/mxmakefile.sh
-=======
 bash -l "$DIR/steps/install_milk_and_cacao.sh" || exit_with_error "milk/cacao install failed" # depends on /opt/conda/bin/python existing for plugin build
-bash -l "$DIR/steps/install_xrif.sh" || exit_with_error "Failed to build and install xrif"
+#bash -l "$DIR/steps/install_xrif.sh" || exit_with_error "Failed to build and install xrif"
 bash -l "$DIR/steps/install_milkzmq.sh" || exit_with_error "milkzmq install failed"
 bash -l "$DIR/steps/install_purepyindi.sh" || exit_with_error "purepyindi install failed"
 bash -l "$DIR/steps/install_purepyindi2.sh" || exit_with_error "purepyindi2 install failed"
 bash -l "$DIR/steps/install_xconf.sh" || exit_with_error "xconf install failed"
 bash -l "$DIR/steps/install_lookyloo.sh" || exit_with_error "lookyloo install failed"
 bash -l "$DIR/steps/install_magpyx.sh" || exit_with_error "magpyx install failed"
-bash -l "$DIR/steps/install_mxlib.sh" || exit_with_error "Failed to build and install mxlib"
-source /etc/profile.d/mxmakefile.sh
->>>>>>> ee95911e
+#bash -l "$DIR/steps/install_mxlib.sh" || exit_with_error "Failed to build and install mxlib"
+#source /etc/profile.d/mxmakefile.sh
 
 ## Clone sources to /opt/MagAOX/source/MagAOX
 if [[ $MAGAOX_ROLE == ci ]]; then
@@ -357,15 +347,8 @@
 
 if which podman ; then
     log_info "Generating subuid and subgid files, may need to run podman system migrate"
-<<<<<<< HEAD
-    sudo python "$DIR/generate_subuid_subgid.py" || exit_error "Generating subuid/subgid files for podman failed"
-    sudo podman system migrate || exit_error "Could not run podman system migrate"
-    sudo podman system migrate || exit_error "Could not run podman system migrate"
-fi
-=======
     sudo -H python "$DIR/generate_subuid_subgid.py" || exit_with_error "Generating subuid/subgid files for podman failed"
     sudo -H podman system migrate || exit_with_error "Could not run podman system migrate"
->>>>>>> ee95911e
 
     # To try and debug hardware issues, ICC and RTC replicate their
     # kernel console log over UDP to AOC over the instrument LAN.
