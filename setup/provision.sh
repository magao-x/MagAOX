--- conflicted
+++ resolved
@@ -14,13 +14,10 @@
     _REAL_SUDO=$(which sudo)
   fi
 fi
-<<<<<<< HEAD
-=======
 # Defines $ID and $VERSION_ID so we can detect which distribution we're on
 source /etc/os-release
 # Get just the XX beginning of a XX.YY version string
 MAJOR_VERSION=${VERSION_ID%.*}
->>>>>>> 87263afa
 
 roleScript=/etc/profile.d/magaox_role.sh
 VM_KIND=$(systemd-detect-virt)
