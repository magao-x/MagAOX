--- conflicted
+++ resolved
@@ -162,11 +162,7 @@
 sudo -H bash -l "$DIR/steps/install_rclone.sh" || exit 1
 bash -l "$DIR/steps/install_openblas.sh" || exit 1
 if [[ $MAGAOX_ROLE == RTC || $MAGAOX_ROLE == ICC || $MAGAOX_ROLE == AOC || $MAGAOX_ROLE == TIC ]]; then
-<<<<<<< HEAD
-    bash -l "$DIR/steps/install_cuda.sh" || exit_with_error "CUDA install failed"
-=======
     bash -l "$DIR/steps/install_cuda_rocky_9.sh" || exit_with_error "CUDA install failed"
->>>>>>> 90c7f561
 fi
 sudo -H bash -l "$DIR/steps/install_fftw.sh" || exit 1
 sudo -H bash -l "$DIR/steps/install_cfitsio.sh" || exit 1
@@ -372,10 +368,6 @@
     log_info "Generating subuid and subgid files, may need to run podman system migrate"
     sudo -H python "$DIR/generate_subuid_subgid.py" || exit_with_error "Generating subuid/subgid files for podman failed"
     sudo -H podman system migrate || exit_with_error "Could not run podman system migrate"
-<<<<<<< HEAD
-fi
-=======
->>>>>>> 90c7f561
 
     # To try and debug hardware issues, ICC and RTC replicate their
     # kernel console log over UDP to AOC over the instrument LAN.
