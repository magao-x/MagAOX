#!/bin/bash
set -eo pipefail
DIR="$( cd "$( dirname "${BASH_SOURCE[0]}" )" && pwd )"
# CentOS + devtoolset-7 aliases sudo, but breaks command line arguments for it,
# so if we need those, we must use $_REAL_SUDO.
if [[ -e /usr/bin/sudo ]]; then
  _REAL_SUDO=/usr/bin/sudo
elif [[ -e /bin/sudo ]]; then
  _REAL_SUDO=/bin/sudo
else
  if [[ -z $(command -v sudo) ]]; then
    echo "Install sudo before provisioning"
  else
    _REAL_SUDO=$(which sudo)
  fi
fi
# Defines $ID and $VERSION_ID so we can detect which distribution we're on
source /etc/os-release
if [[ $ID == ubuntu ]]; then
    # Stop annoying messages about messages
    # https://superuser.com/questions/1160025/how-to-solve-ttyname-failed-inappropriate-ioctl-for-device-in-vagrant
    sudo sed -i -e 's/mesg n .*true/tty -s \&\& mesg n/g' ~/.profile
fi
# Detect whether we're running in some kind of VM or container
if [[ -d /vagrant || $CI == true ]]; then
    if [[ -d /vagrant ]]; then
        DIR="/vagrant/setup"
        # If set already (i.e. not the first time we ran this),
        # don't override what's in the environment
        if [[ -z $MAGAOX_ROLE ]]; then
            MAGAOX_ROLE=vm
        else
            echo "Would have set MAGAOX_ROLE=vm, but already have MAGAOX_ROLE=$MAGAOX_ROLE"
        fi
        CI=false
    else
        if [[ -z $MAGAOX_ROLE ]]; then
            MAGAOX_ROLE=ci
        else
            echo "Would have set MAGAOX_ROLE=ci, but already have MAGAOX_ROLE=$MAGAOX_ROLE"
        fi
    fi
else
    # Only bother prompting if no role was specified as the command line arg to provision.sh
    if [[ ! -z "$1" ]]; then
        MAGAOX_ROLE="$1"
    fi
    if [[ -z $MAGAOX_ROLE ]]; then
        MAGAOX_ROLE=""
        echo "Choose the role for this machine"
        echo "    AOC - Adaptive optics Operator Computer"
        echo "    RTC - Real Time control Computer"
        echo "    ICC - Instrument Control Computer"
        echo "    TIC - Testbed Instrument Computer"
        echo "    TOC - Testbed Operator Computer"
        echo "    workstation - Any other MagAO-X workstation"
        echo
        while [[ -z $MAGAOX_ROLE ]]; do
            read -p "Role:" roleinput
            case $roleinput in
                AOC)
                    MAGAOX_ROLE=AOC
                    ;;
                RTC)
                    MAGAOX_ROLE=RTC
                    ;;
                ICC)
                    MAGAOX_ROLE=ICC
                    ;;
                TIC)
                    MAGAOX_ROLE=TIC
                    ;;
                TOC)
                    MAGAOX_ROLE=TOC
                    ;;
                workstation)
                    MAGAOX_ROLE=workstation
                    ;;
                *)
                    echo "Must be one of AOC, RTC, ICC, TIC, TOC, or workstation."
                    continue
            esac
        done
    else
        echo "Already have MAGAOX_ROLE=$MAGAOX_ROLE, not prompting for it. (Edit /etc/profile.d/magaox_role.sh if it's wrong)"
    fi
    VAGRANT=false
    CI=false
    set +e; groups | grep magaox-dev; set -e
    not_in_group=$?
    if [[ "$EUID" == 0 || $not_in_group != 0 ]]; then
        echo "This script should be run as a normal user"
        echo "in the magaox-dev group with sudo access, not root."
        echo "Run $DIR/setup_users_and_groups.sh first."
        exit 1
    fi
    # Prompt for sudo authentication
    $_REAL_SUDO -v
    # Keep the sudo timestamp updated until this script exits
    while true; do $_REAL_SUDO -n true; sleep 60; kill -0 "$$" || exit; done 2>/dev/null &
fi

if [[ ! -z "$1" ]]; then
    case $1 in
        AOC)
            MAGAOX_ROLE=AOC
            ;;
        RTC)
            MAGAOX_ROLE=RTC
            ;;
        ICC)
            MAGAOX_ROLE=ICC
            ;;
        workstation)
            MAGAOX_ROLE=workstation
            ;;
        *)
            echo "Argument must be one of AOC, RTC, ICC, or workstation."
            exit 1
    esac
fi
echo "Starting '$MAGAOX_ROLE' provisioning"
echo "export MAGAOX_ROLE=$MAGAOX_ROLE" | sudo tee /etc/profile.d/magaox_role.sh
export MAGAOX_ROLE

# Shouldn't be any more undefined variables after (maybe) $1,
# so tell bash to die if it encounters any
set -u

# Get logging functions
source $DIR/_common.sh

# Install OS packages first
if [[ $ID == ubuntu ]]; then
    sudo bash -l "$DIR/steps/install_ubuntu_bionic_packages.sh"
elif [[ $ID == centos && $VERSION_ID == 7 ]]; then
    sudo bash -l "$DIR/steps/install_centos7_packages.sh"
    sudo bash -l "$DIR/steps/install_devtoolset-7.sh"
else
    log_error "No special casing for $ID $VERSION_ID yet, abort"
    exit 1
fi

# Disable firewall on the VM
if [[ $MAGAOX_ROLE == vm ]]; then
    sudo systemctl disable firewalld || true
    sudo systemctl stop firewalld || true
fi
# Configure hostname aliases and time synchronization
if [[ $MAGAOX_ROLE == AOC || $MAGAOX_ROLE == ICC || $MAGAOX_ROLE == RTC ]]; then
    sudo bash -l "$DIR/steps/configure_etc_hosts.sh"
fi

if [[ $MAGAOX_ROLE == AOC || $MAGAOX_ROLE == ICC || $MAGAOX_ROLE == RTC || $MAGAOX_ROLE == TOC || $MAGAOX_ROLE == TIC ]]; then
    sudo bash -l "$DIR/steps/configure_chrony.sh"
fi

# Configure executable search path
sudo bash -l "$DIR/steps/put_usr_local_bin_on_path.sh"

if [[ $MAGAOX_ROLE != ci ]]; then
    # Increase inotify watches
    sudo bash -l "$DIR/steps/increase_fs_watcher_limits.sh"
fi

# The VM and CI provisioning doesn't run setup_users_and_groups.sh
# separately as in the instrument instructions; we have to run it
if [[ $MAGAOX_ROLE == vm || $MAGAOX_ROLE == ci ]]; then
    sudo bash -l "$DIR/setup_users_and_groups.sh"
fi

VENDOR_SOFTWARE_BUNDLE=$DIR/bundle.zip
if [[ ! -e $VENDOR_SOFTWARE_BUNDLE ]]; then
    echo "Couldn't find vendor software bundle at location $VENDOR_SOFTWARE_BUNDLE"
    if [[ $MAGAOX_ROLE == RTC || $MAGAOX_ROLE == ICC ]]; then
        log_warn "If this instrument computer will be interfacing with the DMs or framegrabbers, you should Ctrl-C now and get the software bundle."
        read -p "If not, press enter to continue"
    fi
fi

## Set up file structure and permissions
sudo bash -l "$DIR/steps/ensure_dirs_and_perms.sh" $MAGAOX_ROLE


if [[ $MAGAOX_ROLE == vm ]]; then
    # Enable forwarding MagAO-X GUIs to the host for VMs
    sudo bash -l "$DIR/steps/enable_vm_x11_forwarding.sh"
    # Install a config in ~/.ssh/config for the Vagrant user
    # to it easier to make tunnels work
    sudo bash -l "$DIR/steps/configure_vm_ssh.sh"
fi

# Install dependencies for the GUIs
if [[ $MAGAOX_ROLE == AOC || $MAGAOX_ROLE == TOC || $MAGAOX_ROLE == ci || $MAGAOX_ROLE == vm || $MAGAOX_ROLE == workstation ]]; then
    sudo bash -l "$DIR/steps/install_gui_dependencies.sh"
fi

# Install Linux headers (instrument computers use the RT kernel / headers)
if [[ $MAGAOX_ROLE == ci || $MAGAOX_ROLE == vm || $MAGAOX_ROLE == workstation || $MAGAOX_ROLE == AOC || $MAGAOX_ROLE == TOC ]]; then
    if [[ $ID == ubuntu ]]; then
        sudo apt install -y linux-headers-generic
    elif [[ $ID == centos ]]; then
        sudo yum install -y kernel-devel-$(uname -r) || yum install -y kernel-devel
    fi
fi
## Build third-party dependencies under /opt/MagAOX/vendor
cd /opt/MagAOX/vendor
sudo bash -l "$DIR/steps/install_mkl_tarball.sh"
if [[ $MAGAOX_ROLE == RTC || $MAGAOX_ROLE == ICC || $MAGAOX_ROLE == AOC || $MAGAOX_ROLE == TIC || $MAGAOX_ROLE == ci ]]; then
    sudo bash -l "$DIR/steps/install_cuda.sh"
    sudo bash -l "$DIR/steps/install_magma.sh"
fi
sudo bash -l "$DIR/steps/install_fftw.sh"
sudo bash -l "$DIR/steps/install_cfitsio.sh"
sudo bash -l "$DIR/steps/install_sofa.sh"
sudo bash -l "$DIR/steps/install_xpa.sh"
sudo bash -l "$DIR/steps/install_eigen.sh"
sudo bash -l "$DIR/steps/install_cppzmq.sh"
sudo bash -l "$DIR/steps/install_levmar.sh"
sudo bash -l "$DIR/steps/install_flatbuffers.sh"
if [[ $MAGAOX_ROLE == RTC || $MAGAOX_ROLE == ICC || $MAGAOX_ROLE == AOC || $MAGAOX_ROLE == TIC || $MAGAOX_ROLE == ci || $MAGAOX_ROLE == vm ]]; then
    sudo bash -l "$DIR/steps/install_basler_pylon.sh"
fi
if [[ $MAGAOX_ROLE == RTC || $MAGAOX_ROLE == ICC || $MAGAOX_ROLE == AOC || $MAGAOX_ROLE == ci || $MAGAOX_ROLE == vm ]]; then
    sudo bash -l "$DIR/steps/install_edt.sh"
    sudo bash -l "$DIR/steps/install_picam.sh"
fi

## Install proprietary / non-public software
if [[ -e $VENDOR_SOFTWARE_BUNDLE ]]; then
    # Extract bundle
    BUNDLE_TMPDIR=/tmp/vendor_software_bundle_$(date +"%s")
    sudo mkdir -p $BUNDLE_TMPDIR
    sudo unzip -o $VENDOR_SOFTWARE_BUNDLE -d $BUNDLE_TMPDIR
    for vendorname in alpao bmc andor libhsfw; do
        if [[ ! -d /opt/MagAOX/vendor/$vendorname ]]; then
            sudo cp -R $BUNDLE_TMPDIR/bundle/$vendorname /opt/MagAOX/vendor
        else
            echo "/opt/MagAOX/vendor/$vendorname exists, not overwriting files"
            echo "(but they're in $BUNDLE_TMPDIR/bundle/$vendorname if you want them)"
        fi
    done
    # Note that 'vm' is in the list for ease of testing the install_* scripts
    if [[ $MAGAOX_ROLE == RTC || $MAGAOX_ROLE == ICC || $MAGAOX_ROLE == vm ]]; then
        if [[ $ID == centos ]]; then
            sudo bash -l "$DIR/steps/install_alpao.sh"
        fi
        sudo bash -l "$DIR/steps/install_andor.sh"
    fi
    if [[ $ID == centos && ( $MAGAOX_ROLE == RTC || $MAGAOX_ROLE == TIC || $MAGAOX_ROLE == vm ) ]]; then
        sudo bash -l "$DIR/steps/install_bmc.sh"
    fi
    if [[ $MAGAOX_ROLE == ICC ]]; then
        sudo bash -l "$DIR/steps/install_libhsfw.sh"
    fi
    sudo rm -rf $BUNDLE_TMPDIR
fi

## Build first-party dependencies
cd /opt/MagAOX/source
sudo bash -l "$DIR/steps/install_xrif.sh"
sudo bash -l "$DIR/steps/install_mxlib.sh"
source /etc/profile.d/mxmakefile.sh

## Build MagAO-X and install sources to /opt/MagAOX/source/MagAOX
MAYBE_SUDO=
if [[ $MAGAOX_ROLE == vm ]]; then
    MAYBE_SUDO="$_REAL_SUDO -u vagrant"
    # Create or replace symlink to sources so we develop on the host machine's copy
    # (unlike prod, where we install a new clone of the repo to this location)
    sudo ln -nfs /vagrant /opt/MagAOX/source/MagAOX
    cd /opt/MagAOX/source/MagAOX
    log_success "Symlinked /opt/MagAOX/source/MagAOX to /vagrant (host folder)"
    sudo usermod -G magaox,magaox-dev vagrant
    log_success "Added vagrant user to magaox,magaox-dev"
elif [[ $MAGAOX_ROLE == ci ]]; then
    ln -sfv ~/project/ /opt/MagAOX/source/MagAOX
else
    if [[ $DIR != /opt/MagAOX/source/MagAOX/setup ]]; then
        if [[ ! -e /opt/MagAOX/source/MagAOX ]]; then
            echo "Cloning new copy of MagAOX codebase"
            orgname=magao-x
            reponame=MagAOX
            parentdir=/opt/MagAOX/source/
            clone_or_update_and_cd $orgname $reponame $parentdir
            # ensure upstream is set somewhere that isn't on the fs to avoid possibly pushing
            # things and not having them go where we expect
            git remote remove origin
            git remote add origin https://github.com/magao-x/MagAOX.git
            git fetch origin
            git branch -u origin/master master
            log_success "In the future, you can re-run this script from /opt/MagAOX/source/MagAOX/setup"
            log_info "(In fact, maybe delete $(dirname $DIR)?)"
        else
            cd /opt/MagAOX/source/MagAOX
            git fetch
        fi
    else
        log_info "Running from clone located at $(dirname $DIR), nothing to do for cloning step"
    fi
fi
# These steps should work as whatever user is installing, provided
# they are a member of magaox-dev and they have sudo access to install to
# /usr/local. Building as root would leave intermediate build products
# owned by root, which we probably don't want.
#
# On a Vagrant VM, we need to "sudo" to become vagrant since the provisioning
# runs as root.
cd /opt/MagAOX/source
if [[ $MAGAOX_ROLE == TIC || $MAGAOX_ROLE == TOC ]]; then
    # Initialize the config and calib repos as normal user
    $MAYBE_SUDO bash -l "$DIR/steps/install_testbed_config.sh"
    $MAYBE_SUDO bash -l "$DIR/steps/install_testbed_calib.sh"
else
    # Initialize the config and calib repos as normal user
    $MAYBE_SUDO bash -l "$DIR/steps/install_magao-x_config.sh"
    $MAYBE_SUDO bash -l "$DIR/steps/install_magao-x_calib.sh"
fi
# Install first-party deps
$MAYBE_SUDO bash -l "$DIR/steps/install_cacao.sh"
$MAYBE_SUDO bash -l "$DIR/steps/install_milkzmq.sh"
# Create Python env and install Python libs that need special treatment
# Note that subsequent steps will use libs from conda since the base
# env activates by default.
sudo bash -l "$DIR/steps/install_python.sh"
sudo bash -l "$DIR/steps/configure_python.sh"
$MAYBE_SUDO bash -l "$DIR/steps/install_purepyindi.sh"
$MAYBE_SUDO bash -l "$DIR/steps/install_magpyx.sh"
$MAYBE_SUDO bash -l "$DIR/steps/install_imagestreamio_python.sh"

<<<<<<< HEAD

if [[ $MAGAOX_ROLE == AOC || $MAGAOX_ROLE == vm ||  $MAGAOX_ROLE == workstation ]]; then
    # sup web interface
    log_info "sup install skipped because yarn is stupid right now"
    #$MAYBE_SUDO bash -l "$DIR/steps/install_sup.sh"
fi
=======
# TODO:jlong: uncomment when it's back in working order
# if [[ $MAGAOX_ROLE == AOC || $MAGAOX_ROLE == vm ||  $MAGAOX_ROLE == workstation ]]; then
#     # sup web interface
#     $MAYBE_SUDO bash -l "$DIR/steps/install_sup.sh"
# fi
>>>>>>> 8efb4466

if [[ $MAGAOX_ROLE == AOC || $MAGAOX_ROLE == TOC || $MAGAOX_ROLE == vm || $MAGAOX_ROLE == workstation || $MAGAOX_ROLE == ci ]]; then
    # realtime image viewer
    $MAYBE_SUDO bash -l "$DIR/steps/install_rtimv.sh"
fi

if [[ $MAGAOX_ROLE == AOC || $MAGAOX_ROLE == TOC || $MAGAOX_ROLE == vm ||  $MAGAOX_ROLE == workstation ]]; then
    # regular old ds9 image viewer
    sudo bash -l "$DIR/steps/install_ds9.sh"
fi

# aliases to improve ergonomics of MagAO-X ops
sudo bash -l "$DIR/steps/install_aliases.sh"

# CircleCI invokes install_MagAOX.sh as the next step (see .circleci/config.yml)
# By separating the real build into another step, we can cache the slow provisioning steps
# and reuse them on subsequent runs.
if [[ $MAGAOX_ROLE != ci ]]; then
    $MAYBE_SUDO bash -l "$DIR/steps/install_MagAOX.sh"
fi

# To try and debug hardware issues, ICC and RTC replicate their
# kernel console log over UDP to AOC over the instrument LAN.
# The script that collects these messages is in ../scripts/netconsole_logger
# so we have to install its service unit after 'make scripts_install'
# runs.
sudo bash -l "$DIR/steps/configure_kernel_netconsole.sh"

log_success "Provisioning complete"
if [[ $MAGAOX_ROLE != vm ]]; then
    log_info "You'll probably want to run"
    log_info "    source /etc/profile.d/*.sh"
    log_info "to get all the new environment variables set."
fi<|MERGE_RESOLUTION|>--- conflicted
+++ resolved
@@ -328,20 +328,12 @@
 $MAYBE_SUDO bash -l "$DIR/steps/install_magpyx.sh"
 $MAYBE_SUDO bash -l "$DIR/steps/install_imagestreamio_python.sh"
 
-<<<<<<< HEAD
-
-if [[ $MAGAOX_ROLE == AOC || $MAGAOX_ROLE == vm ||  $MAGAOX_ROLE == workstation ]]; then
-    # sup web interface
-    log_info "sup install skipped because yarn is stupid right now"
-    #$MAYBE_SUDO bash -l "$DIR/steps/install_sup.sh"
-fi
-=======
+
 # TODO:jlong: uncomment when it's back in working order
 # if [[ $MAGAOX_ROLE == AOC || $MAGAOX_ROLE == vm ||  $MAGAOX_ROLE == workstation ]]; then
 #     # sup web interface
 #     $MAYBE_SUDO bash -l "$DIR/steps/install_sup.sh"
 # fi
->>>>>>> 8efb4466
 
 if [[ $MAGAOX_ROLE == AOC || $MAGAOX_ROLE == TOC || $MAGAOX_ROLE == vm || $MAGAOX_ROLE == workstation || $MAGAOX_ROLE == ci ]]; then
     # realtime image viewer
