--- conflicted
+++ resolved
@@ -116,11 +116,8 @@
 # Install Linux headers (instrument computers use the RT kernel / headers)
 if [[ $MAGAOX_ROLE == ci || $MAGAOX_ROLE == vm || $MAGAOX_ROLE == workstation || $MAGAOX_ROLE == AOC || $MAGAOX_ROLE == TOC ]]; then
     if [[ $ID == ubuntu ]]; then
-<<<<<<< HEAD
         sudo NEEDRESTART_SUSPEND=yes apt install -y linux-headers-generic
-=======
         sudo -i apt install -y linux-headers-generic
->>>>>>> 2c6ebc52
     elif [[ $ID == centos ]]; then
         sudo yum install -y kernel-devel-$(uname -r) || sudo yum install -y kernel-devel
     fi
@@ -128,29 +125,9 @@
 ## Build third-party dependencies under /opt/MagAOX/vendor
 cd /opt/MagAOX/vendor
 sudo bash -l "$DIR/steps/install_rclone.sh" || exit 1
-<<<<<<< HEAD
-if grep -q "GenuineIntel" /proc/cpuinfo; then
-    if [[ $ID == "ubuntu" ]]; then
-        sudo bash -l "$DIR/steps/install_mkl_package.sh" || exit 1
-    else
-        ###sudo bash -l "$DIR/steps/install_mkl_tarball.sh" || exit 1
-        sudo bash -l "$DIR/steps/install_mkl_tarball.sh" || ( echo "Failed MKL install; continuing" 1>&2 || exit 0 )
-    fi
-    export BLAS_VENDOR=intel
-    source /etc/profile.d/mklvars.sh
-else
-    export BLAS_VENDOR=openblas
-fi
-if grep -q "GenuineIntel" /proc/cpuinfo; then
-    if [[ $MAGAOX_ROLE == RTC || $MAGAOX_ROLE == ICC || $MAGAOX_ROLE == AOC || $MAGAOX_ROLE == TIC || $MAGAOX_ROLE == ci ]]; then
-        bash -l "$DIR/steps/install_cuda.sh" || exit_error "CUDA install failed"
-        sudo bash -l "$DIR/steps/install_magma.sh" || exit_error "MAGMA install failed"
-    fi
-=======
 bash -l "$DIR/steps/install_openblas.sh" || exit 1
 if [[ $MAGAOX_ROLE == RTC || $MAGAOX_ROLE == ICC || $MAGAOX_ROLE == AOC || $MAGAOX_ROLE == TIC ]]; then
     bash -l "$DIR/steps/install_cuda.sh" || exit_error "CUDA install failed"
->>>>>>> 2c6ebc52
 fi
 sudo bash -l "$DIR/steps/install_fftw.sh" || exit 1
 sudo bash -l "$DIR/steps/install_cfitsio.sh" || exit 1
@@ -169,11 +146,7 @@
 fi
 
 # SuSE packages need either Python 3.6 or 3.10, but Rocky 9.2 has Python 3.9 as /bin/python, so we build our own RPM:
-<<<<<<< HEAD
-if [[ $ID == rocky ]]; then
-=======
 if [[ $ID == rocky && $MAGAOX_ROLE != container ]]; then
->>>>>>> 2c6ebc52
   sudo bash -l "$DIR/steps/install_cpuset.sh" || exit_error "Couldn't install cpuset from source"
 fi
 
@@ -210,7 +183,6 @@
     sudo rm -rf $BUNDLE_TMPDIR
 fi
 
-<<<<<<< HEAD
 ## Build first-party dependencies
 cd /opt/MagAOX/source
 bash -l "$DIR/steps/install_xrif.sh" || exit_error "Failed to build and install xrif"
@@ -248,8 +220,6 @@
         log_info "Running from clone located at $(dirname $DIR), nothing to do for cloning step"
     fi
 fi
-=======
->>>>>>> 2c6ebc52
 # These steps should work as whatever user is installing, provided
 # they are a member of $instrument_dev_group and they have sudo access to install to
 # /usr/local. Building as root would leave intermediate build products
@@ -290,11 +260,11 @@
 
 # Install first-party deps
 bash -l "$DIR/steps/install_milk_and_cacao.sh" || exit_error "milk/cacao install failed" # depends on /opt/conda/bin/python existing for plugin build
-bash -l "$DIR/steps/install_xrif.sh" || exit_error "Failed to build and install xrif"
+#bash -l "$DIR/steps/install_xrif.sh" || exit_error "Failed to build and install xrif"
 bash -l "$DIR/steps/install_milkzmq.sh" || exit_error "milkzmq install failed"
 bash -l "$DIR/steps/install_purepyindi.sh" || exit_error "purepyindi install failed"
 bash -l "$DIR/steps/install_magpyx.sh" || exit_error "magpyx install failed"
-bash -l "$DIR/steps/install_mxlib.sh" || exit_error "Failed to build and install mxlib"
+#bash -l "$DIR/steps/install_mxlib.sh" || exit_error "Failed to build and install mxlib"
 source /etc/profile.d/mxmakefile.sh
 
 ## Clone sources to /opt/MagAOX/source/MagAOX
@@ -357,17 +327,12 @@
 if [[ $MAGAOX_ROLE != ci && $MAGAOX_ROLE != container && $MAGAOX_ROLE != vm ]]; then
     sudo bash -l "$DIR/steps/configure_startup_services.sh"
 
-<<<<<<< HEAD
 if which podman ; then
-  log_info "Generating subuid and subgid files, may need to run podman system migrate"
-  sudo python "$DIR/generate_subuid_subgid.py" || exit_error "Generating subuid/subgid files for podman failed"
-  sudo podman system migrate || exit_error "Could not run podman system migrate"
-fi
-=======
     log_info "Generating subuid and subgid files, may need to run podman system migrate"
     sudo python "$DIR/generate_subuid_subgid.py" || exit_error "Generating subuid/subgid files for podman failed"
     sudo podman system migrate || exit_error "Could not run podman system migrate"
->>>>>>> 2c6ebc52
+    sudo podman system migrate || exit_error "Could not run podman system migrate"
+fi
 
     # To try and debug hardware issues, ICC and RTC replicate their
     # kernel console log over UDP to AOC over the instrument LAN.
