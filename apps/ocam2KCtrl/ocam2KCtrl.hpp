/** \file ocam2KCtrl.hpp
  * \brief The MagAO-X OCAM2K EMCCD camera controller.
  *
  * \author Jared R. Males (jaredmales@gmail.com)
  *
  * \ingroup ocam2KCtrl_files
  */

#ifndef ocam2KCtrl_hpp
#define ocam2KCtrl_hpp


#include <edtinc.h>



#include "../../libMagAOX/libMagAOX.hpp" //Note this is included on command line to trigger pch
#include "../../magaox_git_version.h"

typedef MagAOX::app::MagAOXApp<true> MagAOXAppT; //This needs to be before pdvUtils.hpp for logging to work.

#include "fli/ocam2_sdk.h"
#include "ocamUtils.hpp"

namespace MagAOX
{
namespace app
{

/** \defgroup ocam2KCtrl OCAM2K EMCCD Camera
  * \brief Control of the OCAM2K EMCCD Camera.
  *
  * <a href="../handbook/apps/ocam2KCtrl.html">Application Documentation</a>
  *
  * \ingroup apps
  *
  */

/** \defgroup ocam2KCtrl_files OCAM2K EMCCD Camera Files
  * \ingroup ocam2KCtrl
  */

/** MagAO-X application to control the OCAM 2K EMCCD
  *
  * \ingroup ocam2KCtrl
  * 
  */
class ocam2KCtrl : public MagAOXApp<>, /*public dev::ioDevice,*/ public dev::frameGrabber<ocam2KCtrl>, public dev::edtCamera<ocam2KCtrl>, public dev::dssShutter<ocam2KCtrl>, public dev::telemeter<ocam2KCtrl>
{

   friend class dev::frameGrabber<ocam2KCtrl>;
   friend class dev::edtCamera<ocam2KCtrl>;
   friend class dev::dssShutter<ocam2KCtrl>;
   friend class dev::telemeter<ocam2KCtrl>;
   
   typedef MagAOXApp<> MagAOXAppT;
   
protected:

   /** \name configurable parameters 
     *@{
     */ 

   //Camera:
   

   float m_startupTemp {20.0}; ///< The temperature to set after a power-on.
   
   std::string m_ocamDescrambleFile; ///< Path the OCAM 2K pixel descrambling file, relative to MagAO-X config directory.

   unsigned m_maxEMGain {600}; ///< The maximum allowable EM gain settable by the user.
   
   ///@}
   
   ocam2_id m_ocam2_id {0}; ///< OCAM SDK id.
   
   float m_fpsSet {0}; ///< The commanded fps, as returned by the camera

   int m_powerOnCounter {0}; ///< Counts numer of loops after power on, implements delay for camera bootup.

   long m_currImageNumber {-1}; ///< The current image number, retrieved from the image itself.
       
   long m_lastImageNumber {-1};  ///< The last image number, saved from the last loop through.
   
   unsigned m_protectionResetConfirmed {0}; ///< Counter indicating the number of times that the protection reset has been requested within 10 seconds, for confirmation.

   double m_protectionResetReqTime {0}; ///< The time at which protection reset was requested.  You have 10 seconds to confirm.

   unsigned m_emGain {1}; ///< The current EM gain.

<<<<<<< HEAD
   bool m_poweredOn {false};
=======
   ocamTemps m_temps; ///< Structure holding the last temperature measurement.
   
>>>>>>> bc80d5a2
public:

   ///Default c'tor
   ocam2KCtrl();

   ///Destructor
   ~ocam2KCtrl() noexcept;

   /// Setup the configuration system (called by MagAOXApp::setup())
   virtual void setupConfig();

   /// load the configuration system results (called by MagAOXApp::setup())
   virtual void loadConfig();

   /// Startup functions
   /** Sets up the INDI vars, and the f.g. thread.
     *
     */
   virtual int appStartup();

   /// Implementation of the FSM for the OCAM 2K.
   virtual int appLogic();

   /// Implementation of the on-power-off FSM logic
   virtual int onPowerOff();

   /// Implementation of the while-powered-off FSM
   virtual int whilePowerOff();

   /// Do any needed shutdown tasks. 
   virtual int appShutdown();

   /// Get the current device temperatures
   /**
     * \returns 0 on success
     * \returns -1 on error
     */ 
   int getTemps();
   
   /// Set the CCD temperature setpoint.
   /**
     * \returns 0 on success
     * \returns -1 on error
     */
   int setTemp( float temp /**< [in] The new CCD temp setpoing [C] */ );
   
   /// Get the current frame rate.
   /**
     * \returns 0 on success
     * \returns -1 on error
     */
   int getFPS();
   
   /// Set the frame rate.
   /**
     * \returns 0 on success
     * \returns -1 on error
     */
   int setFPS( float fps  /**< [in] the new value of framerate [fps] */ );
   
   /// Reset the EM Protection 
   /** 
     * \returns 0 on success
     * \returns -1 on error
     */
   int resetEMProtection();
   
   /// Get the current EM Gain.
   /**
     * \returns 0 on success
     * \returns -1 on error
     */
   int getEMGain();
   
   /// Set the EM gain.
   /**
     * \returns 0 on success
     * \returns -1 on error
     */
   int setEMGain( unsigned emg  /**< [in] the new value of EM gain */ );
   
   /// Implementation of the framegrabber configureAcquisition interface
   /** Sends the mode command over serial, sets the FPS, and initializes the OCAM SDK.
     * 
     * \returns 0 on success
     * \returns -1 on error
     */
   int configureAcquisition();
   
   /// Implementation of the framegrabber startAcquisition interface
   /** Initializes m_lastImageNumber, and calls edtCamera::pdvStartAcquisition
     * 
     * \returns 0 on success
     * \returns -1 on error
     */
   int startAcquisition();
   
   /// Implementation of the framegrabber acquireAndCheckValid interface
   /** Calls edtCamera::pdvAcquire, then analyzes the OCAM generated framenumber for skips and corruption.
     * 
     * \returns 0 on success
     * \returns -1 on error
     */
   int acquireAndCheckValid();
   
   /// Implementation of the framegrabber loadImageIntoStream interface
   /** Conducts the OCAM descramble.
     * 
     * \returns 0 on success
     * \returns -1 on error
     */
   int loadImageIntoStream( void * dest  /**< [in] */);
   
   /// Implementation of the framegrabber reconfig interface
   /** Locks the INDI mutex and calls edtCamera::pdvReconfig.
     * \returns 0 on success
     * \returns -1 on error
     */
   int reconfig();
   
   
   //INDI:
protected:
   //declare our properties
   pcf::IndiProperty m_indiP_ccdtemp;
   pcf::IndiProperty m_indiP_temps;
   pcf::IndiProperty m_indiP_fps;
   pcf::IndiProperty m_indiP_emProtReset;
   pcf::IndiProperty m_indiP_emGain;

public:
   INDI_NEWCALLBACK_DECL(ocam2KCtrl, m_indiP_ccdtemp);
   INDI_NEWCALLBACK_DECL(ocam2KCtrl, m_indiP_fps);
   INDI_NEWCALLBACK_DECL(ocam2KCtrl, m_indiP_emProtReset);
   INDI_NEWCALLBACK_DECL(ocam2KCtrl, m_indiP_emGain);

   //telemeter:
   int checkRecordTimes();
   
   int recordTelem( const ocam_temps * );
   
   int recordTemps(bool force = false);
   
};

inline
ocam2KCtrl::ocam2KCtrl() : MagAOXApp(MAGAOX_CURRENT_SHA1, MAGAOX_REPO_MODIFIED)
{
   m_powerMgtEnabled = true;
   m_powerOnWait = 10;
   return;
}

inline
ocam2KCtrl::~ocam2KCtrl() noexcept
{
   return;
}

inline
void ocam2KCtrl::setupConfig()
{
   
   
   //config.add("camera.powerOnWait", "", "camera.powerOnWait", argType::Required, "camera", "powerOnWait", false, "int", "Time after power-on to begin attempting connections [sec].  Default is 10 sec.");
   
   config.add("camera.startupTemp", "", "camera.startupTemp", argType::Required, "camera", "startupTemp", false, "float", "The temperature setpoint to set after a power-on [C].  Default is 20 C.");
   
   config.add("camera.ocamDescrambleFile", "", "camera.ocamDescrambleFile", argType::Required, "camera", "ocamDescrambleFile", false, "string", "The path of the OCAM descramble file, relative to MagAOX/config.");
   
   config.add("camera.maxEMGain", "", "camera.maxEMGain", argType::Required, "camera", "maxEMGain", false, "unsigned", "The maximum EM gain which can be set by  user. Default is 600.  Min is 1, max is 600.");
 
   dev::edtCamera<ocam2KCtrl>::setupConfig(config);
   dev::frameGrabber<ocam2KCtrl>::setupConfig(config);
   dev::dssShutter<ocam2KCtrl>::setupConfig(config);
   
   dev::telemeter<ocam2KCtrl>::setupConfig(config);
}


inline
void ocam2KCtrl::loadConfig()
{
   dev::edtCamera<ocam2KCtrl>::loadConfig(config);
   
   //config(m_powerOnWait, "camera.powerOnWait");
   config(m_startupTemp, "camera.startupTemp");
   config(m_ocamDescrambleFile, "camera.ocamDescrambleFile");
   config(m_maxEMGain, "camera.maxEMGain");
   if(m_maxEMGain < 1)
   {
      m_maxEMGain = 1;
      log<text_log>("maxEMGain set to 1");
   }
   
   if(m_maxEMGain > 600)
   {
      m_maxEMGain = 600;
      log<text_log>("maxEMGain set to 600");
   }
   
   dev::frameGrabber<ocam2KCtrl>::loadConfig(config);
   dev::dssShutter<ocam2KCtrl>::loadConfig(config);
   dev::telemeter<ocam2KCtrl>::loadConfig(config);
}

inline
int ocam2KCtrl::appStartup()
{
   // set up the  INDI properties
   REG_INDI_NEWPROP(m_indiP_ccdtemp, "ccdtemp", pcf::IndiProperty::Number);
   m_indiP_ccdtemp.add (pcf::IndiElement("current"));
   m_indiP_ccdtemp.add (pcf::IndiElement("target"));
   
   REG_INDI_NEWPROP_NOCB(m_indiP_temps, "temps", pcf::IndiProperty::Number);
   m_indiP_temps.add (pcf::IndiElement("cpu"));
   m_indiP_temps["cpu"].set(0);
   m_indiP_temps.add (pcf::IndiElement("power"));
   m_indiP_temps["power"].set(0);
   m_indiP_temps.add (pcf::IndiElement("bias"));
   m_indiP_temps["bias"].set(0);
   m_indiP_temps.add (pcf::IndiElement("water"));
   m_indiP_temps["water"].set(0);
   m_indiP_temps.add (pcf::IndiElement("left"));
   m_indiP_temps["left"].set(0);
   m_indiP_temps.add (pcf::IndiElement("right"));
   m_indiP_temps["right"].set(0);
   m_indiP_temps.add (pcf::IndiElement("cooling"));
   m_indiP_temps["cooling"].set(0);

   REG_INDI_NEWPROP(m_indiP_fps, "fps", pcf::IndiProperty::Number);
   m_indiP_fps.add (pcf::IndiElement("current"));
   m_indiP_fps["current"].set(0);
   m_indiP_fps.add (pcf::IndiElement("target"));
   m_indiP_fps.add (pcf::IndiElement("measured"));

   REG_INDI_NEWPROP(m_indiP_emProtReset, "emProtectionReset", pcf::IndiProperty::Text);
   m_indiP_emProtReset.add (pcf::IndiElement("current"));
   m_indiP_emProtReset.add (pcf::IndiElement("target"));
   
   REG_INDI_NEWPROP(m_indiP_emGain, "emgain", pcf::IndiProperty::Number);
   m_indiP_emGain.add (pcf::IndiElement("current"));
   m_indiP_emGain["current"].set(m_emGain);
   m_indiP_emGain.add (pcf::IndiElement("target"));
   
   if(dev::edtCamera<ocam2KCtrl>::appStartup() < 0)
   {
      return log<software_critical,-1>({__FILE__,__LINE__});
   }
   
   if(dev::frameGrabber<ocam2KCtrl>::appStartup() < 0)
   {
      return log<software_critical,-1>({__FILE__,__LINE__});
   }
   
   if(dev::dssShutter<ocam2KCtrl>::appStartup() < 0)
   {
      return log<software_critical,-1>({__FILE__,__LINE__});
   }
   
   m_temps.setInvalid();
   if(dev::telemeter<ocam2KCtrl>::appStartup() < 0)
   {
      return log<software_error,-1>({__FILE__,__LINE__});
   }
   
   return 0;

}



inline
int ocam2KCtrl::appLogic()
{
   //first run frameGrabber's appLogic to see if the f.g. thread has exited.
   if(dev::frameGrabber<ocam2KCtrl>::appLogic() < 0)
   {
      return log<software_error, -1>({__FILE__, __LINE__});
   }
   
   //and run edtCamera's appLogic
   if(dev::edtCamera<ocam2KCtrl>::appLogic() < 0)
   {
      return log<software_error, -1>({__FILE__, __LINE__});
   }
   
   //and run dssShutter's appLogic
   if(dev::dssShutter<ocam2KCtrl>::appLogic() < 0)
   {
      return log<software_error, -1>({__FILE__, __LINE__});
   }
   
   if( state() == stateCodes::POWERON )
   {
      if(powerOnWaitElapsed()) 
      {
         state(stateCodes::NOTCONNECTED);
         m_reconfig = true; //Trigger a f.g. thread reconfig.
      }
      else
      {
         return 0;
      }
   }

   if( state() == stateCodes::NOTCONNECTED || state() == stateCodes::ERROR)
   {
      m_temps.setInvalid();
      
      std::string response;

      //Might have gotten here because of a power off.
      if(MagAOXAppT::m_powerState == 0) return 0;
      
      int ret = pdvSerialWriteRead( response, "fps"); //m_pdv, "fps", m_readTimeout);
      if( ret == 0)
      {
         state(stateCodes::CONNECTED);
      }
      else
      {
         sleep(1);
         return 0;
      }
   }

   if( state() == stateCodes::CONNECTED )
   {
      //Get a lock
      std::unique_lock<std::mutex> lock(m_indiMutex);
      
      if( getFPS() == 0 )
      {
         if(m_fpsSet == 0) state(stateCodes::READY);
         else state(stateCodes::OPERATING);
         
         if(m_poweredOn)
         {
            m_poweredOn = false;
            if(setTemp(m_startupTemp) < 0)
            {
               return log<software_error,0>({__FILE__,__LINE__});
            }
         }
      }
      else
      {
         state(stateCodes::ERROR);
         return log<software_error,0>({__FILE__,__LINE__});
      }
   }

   if( state() == stateCodes::READY || state() == stateCodes::OPERATING )
   {
      //Get a lock if we can
      std::unique_lock<std::mutex> lock(m_indiMutex, std::try_to_lock);

      //but don't wait for it, just go back around.
      if(!lock.owns_lock()) return 0;
      
      if(getTemps() < 0)
      {
         if(MagAOXAppT::m_powerState == 0) return 0;
         m_temps.setInvalid();
         state(stateCodes::ERROR);
         return 0;
      }

      if(getFPS() < 0)
      {
         if(MagAOXAppT::m_powerState == 0) return 0;
         
         state(stateCodes::ERROR);
         return 0;
      }
      
      if(m_protectionResetConfirmed > 0 )
      {
         if( mx::get_curr_time() - m_protectionResetReqTime > 10.0)
         {
            m_protectionResetConfirmed = 0;
            updateIfChanged(m_indiP_emProtReset, "current", std::string(""));
            updateIfChanged(m_indiP_emProtReset, "target", std::string(""));
            log<text_log>("protection reset request not confirmed", logPrio::LOG_NOTICE);
         }
      }
      
      if(getEMGain () < 0)
      {
         if(MagAOXAppT::m_powerState == 0) return 0;
         
         state(stateCodes::ERROR);
         return 0;
      }
      
      if(frameGrabber<ocam2KCtrl>::updateINDI() < 0)
      {
         log<software_error>({__FILE__, __LINE__});
         state(stateCodes::ERROR);
         return 0;
      }
      
      if(edtCamera<ocam2KCtrl>::updateINDI() < 0)
      {
         log<software_error>({__FILE__, __LINE__});
         state(stateCodes::ERROR);
         return 0;
      }
      
      if(dssShutter<ocam2KCtrl>::updateINDI() < 0)
      {
         log<software_error>({__FILE__, __LINE__});
         state(stateCodes::ERROR);
         return 0;
      }
      
      if(telemeter<ocam2KCtrl>::appLogic() < 0)
      {
         log<software_error>({__FILE__, __LINE__});
         return 0;
      }
      
   }

   //Fall through check?

   return 0;

}

inline
int ocam2KCtrl::onPowerOff()
{
   m_powerOnCounter = 0;
   
   std::lock_guard<std::mutex> lock(m_indiMutex);
   
   m_temps.setInvalid();
   updateIfChanged(m_indiP_ccdtemp, "current", m_temps.CCD);
   updateIfChanged(m_indiP_ccdtemp, "target", m_temps.CCD);
   
   updateIfChanged(m_indiP_temps, "cpu", m_temps.CPU);
   updateIfChanged(m_indiP_temps, "power", m_temps.POWER);
   updateIfChanged(m_indiP_temps, "bias", m_temps.BIAS);
   updateIfChanged(m_indiP_temps, "water", m_temps.WATER);
   updateIfChanged(m_indiP_temps, "left", m_temps.LEFT);
   updateIfChanged(m_indiP_temps, "right", m_temps.RIGHT);
   updateIfChanged(m_indiP_temps, "cooling", m_temps.COOLING_POWER);
      
   updateIfChanged(m_indiP_fps, "current", std::string(""));
   updateIfChanged(m_indiP_fps, "target", std::string(""));
   updateIfChanged(m_indiP_fps, "measured", std::string(""));
   
   updateIfChanged(m_indiP_emProtReset, "current", std::string(""));
   updateIfChanged(m_indiP_emProtReset, "target", std::string(""));
   
   updateIfChanged(m_indiP_emGain, "current", std::string(""));
   updateIfChanged(m_indiP_emGain, "target", std::string(""));
   
   ///\todo error check these base class fxns.
   edtCamera<ocam2KCtrl>::onPowerOff();
   
   dssShutter<ocam2KCtrl>::onPowerOff();

   //Setting m_poweredOn
   m_poweredOn = true;

   
   return 0;
}

inline
int ocam2KCtrl::whilePowerOff()
{
   std::lock_guard<std::mutex> lock(m_indiMutex);
   
   ///\todo error check these base class fxns.
   edtCamera<ocam2KCtrl>::whilePowerOff();
   
   dssShutter<ocam2KCtrl>::whilePowerOff();
   
   
   
   return 0;
}

inline
int ocam2KCtrl::appShutdown()
{
   ///\todo error check these base class fxns.
   dev::edtCamera<ocam2KCtrl>::appShutdown();
   dev::frameGrabber<ocam2KCtrl>::appShutdown();
   dev::dssShutter<ocam2KCtrl>::appShutdown();
   dev::telemeter<ocam2KCtrl>::appShutdown();
   
   return 0;
}


inline
int ocam2KCtrl::getTemps()
{
   std::string response;

   if( pdvSerialWriteRead( response, "temp") == 0)// m_pdv, "temp", m_readTimeout) == 0)
   {
      ocamTemps temps;

      if(parseTemps( temps, response ) < 0) 
      {
         if(MagAOXAppT::m_powerState == 0) return -1;
         m_temps.setInvalid();
         recordTemps();
         return log<software_error, -1>({__FILE__, __LINE__, "Temp. parse error"});
      }
      
      m_temps = temps;
      recordTemps();
      
      updateIfChanged(m_indiP_ccdtemp, "current", m_temps.CCD);
      updateIfChanged(m_indiP_ccdtemp, "target", m_temps.SET);
      
      updateIfChanged(m_indiP_temps, "cpu", m_temps.CPU);
      updateIfChanged(m_indiP_temps, "power", m_temps.POWER);
      updateIfChanged(m_indiP_temps, "bias", m_temps.BIAS);
      updateIfChanged(m_indiP_temps, "water", m_temps.WATER);
      updateIfChanged(m_indiP_temps, "left", m_temps.LEFT);
      updateIfChanged(m_indiP_temps, "right", m_temps.RIGHT);
      updateIfChanged(m_indiP_temps, "cooling", m_temps.COOLING_POWER);
      return 0;

   }
   else return log<software_error,-1>({__FILE__, __LINE__});

}

inline
int ocam2KCtrl::setTemp(float temp)
{
   std::string response;

   std::string tempStr = std::to_string(temp);
   
   ///\todo make more configurable
   if(temp >= 30 || temp < -50) 
   {
      return log<text_log,-1>({"attempt to set temperature outside valid range: " + tempStr}, logPrio::LOG_ERROR);
   }
   
   if( pdvSerialWriteRead( response, "temp " + tempStr) == 0) //m_pdv, "temp " + tempStr, m_readTimeout) == 0)
   {
      ///\todo check response
      return log<text_log,0>({"set temperature: " + tempStr});
   }
   else return log<software_error,-1>({__FILE__, __LINE__});

}

inline
int ocam2KCtrl::getFPS()
{
   std::string response;

   if( pdvSerialWriteRead( response, "fps") == 0) // m_pdv, "fps", m_readTimeout) == 0)
   {
      float fps;
      if(parseFPS( fps, response ) < 0) 
      {
         if(MagAOXAppT::m_powerState == 0) return -1;
         return log<software_error, -1>({__FILE__, __LINE__, "fps parse error"});
      }
      m_fpsSet = fps;

      updateIfChanged(m_indiP_fps, "current", m_fpsSet);

      double fpsMeas = 0;
      
      updateIfChanged(m_indiP_fps, "measured", fpsMeas);
      
      return 0;

   }
   else return log<software_error,-1>({__FILE__, __LINE__});

}

inline
int ocam2KCtrl::setFPS(float fps)
{
   std::string response;

   ///\todo should we have fps range checks or let camera deal with it?
   
   std::string fpsStr= std::to_string(fps);
   if( pdvSerialWriteRead( response, "fps " + fpsStr ) == 0) //m_pdv, "fps " + fpsStr, m_readTimeout) == 0)
   {
      ///\todo check response
      log<text_log>({"set fps: " + fpsStr});
      
      return 0;
   }
   else return log<software_error,-1>({__FILE__, __LINE__});

}

inline 
int ocam2KCtrl::resetEMProtection()
{
   std::string response;
   
   if( pdvSerialWriteRead( response, "protection reset") == 0)
   {
      std::cerr << "\n******************************************\n";
      std::cerr << "protection reset:\n";
      std::cerr << response << "\n";
      std::cerr << "\n******************************************\n";
      ///\todo check response.
      
      updateIfChanged(m_indiP_emProtReset, "current", std::string("RESET"));
      updateIfChanged(m_indiP_emProtReset, "target", std::string(""));
      
      log<text_log>("overillumination protection has been reset", logPrio::LOG_NOTICE);
      
      m_protectionResetConfirmed = 0;
      return 0;

   }
   else return log<software_error,-1>({__FILE__, __LINE__});
   
}

inline
int ocam2KCtrl::getEMGain()
{
   std::string response;

   if( pdvSerialWriteRead( response, "gain") == 0)
   {
      unsigned emGain;
      if(parseEMGain( emGain, response ) < 0) 
      {
         if(MagAOXAppT::m_powerState == 0) return -1;
         return log<software_error, -1>({__FILE__, __LINE__, "EM Gain parse error"});
      }
      m_emGain = emGain;

      updateIfChanged(m_indiP_emGain, "current", m_emGain);
      
      return 0;

   }
   else return log<software_error,-1>({__FILE__, __LINE__});
}
   
inline
int ocam2KCtrl::setEMGain( unsigned emg )
{
   std::string response;

   if(emg < 1 || emg > m_maxEMGain)
   {
      log<text_log>("Attempt to set EM gain to " + std::to_string(emg) + " outside limits refused", logPrio::LOG_WARNING);
      return 0;
   }
   
   std::string emgStr= std::to_string(emg);
   if( pdvSerialWriteRead( response, "gain " + emgStr ) == 0) //m_pdv, "gain " + emgStr, m_readTimeout) == 0)
   {
      ///\todo check response
      log<text_log>({"set EM Gain: " + emgStr});
      
      return 0;
   }
   else return log<software_error,-1>({__FILE__, __LINE__});
   
}

inline
int ocam2KCtrl::configureAcquisition()
{
   //lock mutex
   std::unique_lock<std::mutex> lock(m_indiMutex);
   
   //Send command to camera to place it in the correct mode
   std::string response;
   if( pdvSerialWriteRead( response, m_cameraModes[m_modeName].m_serialCommand) != 0) //m_pdv, m_cameraModes[m_modeName].m_serialCommand, m_readTimeout) != 0)
   {
      log<software_error>({__FILE__, __LINE__, "Error sending command to set mode"});
      sleep(1);
      return -1;
   }
   
    ///\todo check response of pdvSerialWriteRead
   log<text_log>("camera configured with: " +m_cameraModes[m_modeName].m_serialCommand);
   
   if(m_fpsSet > 0) setFPS(m_fpsSet);
   
   log<text_log>("Send command to set mode: " + m_cameraModes[m_modeName].m_serialCommand);
   log<text_log>("Response was: " + response);
  
   updateIfChanged(m_indiP_mode, "current", m_modeName);
   updateIfChanged(m_indiP_mode, "target", std::string(""));
   
 
   /* Initialize the OCAM2 SDK
       */

   if(m_ocam2_id > 0)
   {
      ocam2_exit(m_ocam2_id);
   }
   ocam2_rc rc;
   ocam2_mode mode;

   int OCAM_SZ;
   if(m_raw_height == 121)
   {
      mode = OCAM2_NORMAL;
      OCAM_SZ = 240;
   }
   else if (m_raw_height == 62)
   {
      mode = OCAM2_BINNING;
      OCAM_SZ = 120;
   }
   else
   {
      log<text_log>("Unrecognized OCAM2 mode.", logPrio::LOG_ERROR);
      return -1;
   }

   std::string ocamDescrambleFile = m_configDir + "/" + m_ocamDescrambleFile;

   std::cerr << "ocamDescrambleFile: " << ocamDescrambleFile << std::endl;
   rc=ocam2_init(mode, ocamDescrambleFile.c_str(), &m_ocam2_id);
   if (rc != OCAM2_OK)
   {
      log<text_log>("ocam2_init error. Failed to initialize OCAM SDK with descramble file: " + ocamDescrambleFile, logPrio::LOG_ERROR);
      return -1;
   }
   

   log<text_log>("OCAM2K initialized. id: " + std::to_string(m_ocam2_id));
   log<text_log>(std::string("OCAM2K mode is:") + ocam2_modeStr(ocam2_getMode(m_ocam2_id)));
   
   m_width = OCAM_SZ;
   m_height = OCAM_SZ;
   m_dataType = _DATATYPE_INT16;
   
   return 0;
}
   
inline
int ocam2KCtrl::startAcquisition()
{
   m_lastImageNumber = -1;
   return edtCamera<ocam2KCtrl>::pdvStartAcquisition();
   
}

inline
int ocam2KCtrl::acquireAndCheckValid()
{
   edtCamera<ocam2KCtrl>::pdvAcquire( m_currImageTimestamp );
   
   /* Removed all pdv timeout and overrun checking, since we can rely on frame number from the camera
      to detect missed and corrupted frames.
   
      See ef0dd24 for last version with full checks in it.
   */
  
   //Get the image number to see if this is valid.
   //This is how it is in the ocam2_sdk:
   unsigned currImageNumber = ((int *)m_image_p)[OCAM2_IMAGE_NB_OFFSET/4]; /* int offset */
   m_currImageNumber = currImageNumber;
   
   //For the first loop after a restart
   if( m_lastImageNumber == -1 ) 
   {
      m_lastImageNumber = m_currImageNumber - 1;
   }
      
   if(m_currImageNumber - m_lastImageNumber != 1)
   {
      //Detect exact condition of a wraparound on the unsigned int.
      // Yes, this can only happen once every 13.72 days at 3622 fps 
      // But just in case . . .
      if(m_lastImageNumber != std::numeric_limits<unsigned int>::max() && m_currImageNumber != 0)
      {
         //The far more likely case is a problem...
   
         //If a reasonably small number of frames skipped, then we trust the image number
         if(m_currImageNumber - m_lastImageNumber > 1 && m_currImageNumber - m_lastImageNumber < 100)
         { 
            //This we handle as a non-timeout -- report how many frames were skipped
            long framesSkipped = m_currImageNumber - m_lastImageNumber;
            //and don't `continue` to top of loop
            
            log<text_log>("frames skipped: " + std::to_string(framesSkipped), logPrio::LOG_ERROR);
            
            m_nextMode = m_modeName;
            m_reconfig = 1;
           
            return 1;
            
         }
         else //but if it's any bigger or < 0, it's probably garbage
         {
            ///\todo need frame corrupt log type
            log<text_log>("frame number possibly corrupt: " + std::to_string(m_currImageNumber) + " - " + std::to_string(m_lastImageNumber), logPrio::LOG_ERROR);
            
            m_nextMode = m_modeName;
            m_reconfig = 1;
      
            //Reset the counters.
            m_lastImageNumber = -1;
            
            return 1;
         
         }
      }
   }
   m_lastImageNumber = m_currImageNumber;
   return 0;
}

inline
int ocam2KCtrl::loadImageIntoStream(void * dest)
{
   unsigned currImageNumber = 0;
   ocam2_descramble(m_ocam2_id, &currImageNumber, (short int *) dest, (short int *) m_image_p);
   
   //memcpy(dest, m_image_p, 120*120*2); //This is about 10 usec faster -- but we have to descramble.
   return 0;
}
   
inline
int ocam2KCtrl::reconfig()
{
   //lock mutex
   std::unique_lock<std::mutex> lock(m_indiMutex);
   
   return edtCamera<ocam2KCtrl>::pdvReconfig();
}
   

      
         
   
     
   
   

         

         
         
     
           
    
     

INDI_NEWCALLBACK_DEFN(ocam2KCtrl, m_indiP_ccdtemp)(const pcf::IndiProperty &ipRecv)
{
   if(MagAOXAppT::m_powerState == 0) return 0;
   
   if (ipRecv.getName() == m_indiP_ccdtemp.getName())
   {
      float current = 99, target = 99;

      try
      {
         current = ipRecv["current"].get<float>();
      }
      catch(...){}

      try
      {
         target = ipRecv["target"].get<float>();
      }
      catch(...){}

      
      //Check if target is empty
      if( target == 99 ) target = current;
      
      //Now check if it's valid?
      ///\todo implement more configurable max-set-able temperature
      if( target > 30 ) return 0;
      
      
      //Lock the mutex, waiting if necessary
      std::unique_lock<std::mutex> lock(m_indiMutex);
      
      updateIfChanged(m_indiP_ccdtemp, "target", target);
      
      return setTemp(target);
   }
   return -1;
}



INDI_NEWCALLBACK_DEFN(ocam2KCtrl, m_indiP_fps)(const pcf::IndiProperty &ipRecv)
{
   if(MagAOXAppT::m_powerState == 0) return 0;
   
   if (ipRecv.getName() == m_indiP_fps.getName())
   {
      float current = -99, target = -99;

      try
      {
         current = ipRecv["current"].get<float>();
      }
      catch(...){}
      
      try
      {
         target = ipRecv["target"].get<float>();
      }
      catch(...){}
      
      if(target == -99) target = current;
      
      if(target <= 0) return 0;
      
      //Lock the mutex, waiting if necessary
      std::unique_lock<std::mutex> lock(m_indiMutex);

      updateIfChanged(m_indiP_fps, "target", target);
      
      return setFPS(target);
      
   }
   return -1;
}

INDI_NEWCALLBACK_DEFN(ocam2KCtrl, m_indiP_emProtReset)(const pcf::IndiProperty &ipRecv)
{
   if(MagAOXAppT::m_powerState == 0) return 0;
   
   if (ipRecv.getName() == m_indiP_emProtReset.getName())
   {
      std::string current, target;

      if(ipRecv.find("current"))
      {
         current = ipRecv["current"].get<std::string>();
      }

      if(ipRecv.find("target"))
      {
         target = ipRecv["target"].get<std::string>();
      }
      
      if(target == "") target = current;
      
      target = mx::ioutils::toUpper(target);
      
      if(target != "RESET") return 0;
      
      //Lock the mutex, waiting if necessary
      std::unique_lock<std::mutex> lock(m_indiMutex);

      updateIfChanged(m_indiP_emProtReset, "target", target);
      
      
      if(m_protectionResetConfirmed == 0)
      {
         updateIfChanged(m_indiP_emProtReset, "current", std::string("CONFIRM"));
       
         m_protectionResetConfirmed = 1;
         
         m_protectionResetReqTime = mx::get_curr_time();
         
         log<text_log>("protection reset requested", logPrio::LOG_NOTICE);
         
         return 0;
      }
      
      //If here, this is a confirmation.
      return resetEMProtection();

      
   }
   return -1;
}


INDI_NEWCALLBACK_DEFN(ocam2KCtrl, m_indiP_emGain)(const pcf::IndiProperty &ipRecv)
{
   if(MagAOXAppT::m_powerState == 0) return 0;
   
   if (ipRecv.getName() == m_indiP_emGain.getName())
   {
      unsigned current = 0, target = 0;

      if(ipRecv.find("current"))
      {
         current = ipRecv["current"].get<unsigned>();
      }

      if(ipRecv.find("target"))
      {
         target = ipRecv["target"].get<unsigned>();
      }
      
      if(target == 0) target = current;
      
      if(target == 0) return 0;
      
      //Lock the mutex, waiting if necessary
      std::unique_lock<std::mutex> lock(m_indiMutex);

      updateIfChanged(m_indiP_emGain, "target", target);
      
      return setEMGain(target);
      
   }
   return -1;
}


inline
int ocam2KCtrl::checkRecordTimes()
{
   return telemeter<ocam2KCtrl>::checkRecordTimes(ocam_temps());
}
   
inline
int ocam2KCtrl::recordTelem( const ocam_temps * )
{
   return recordTemps(true);
}
 
inline
int ocam2KCtrl::recordTemps( bool force )
{
   static ocamTemps lastTemps;
   
   if(!(lastTemps == m_temps) || force)
   {
      telem<ocam_temps>({m_temps.CCD, m_temps.CPU, m_temps.POWER, m_temps.BIAS, m_temps.WATER, m_temps.LEFT, m_temps.RIGHT, m_temps.COOLING_POWER});
   }
   
   return 0;
} 
   
}//namespace app
} //namespace MagAOX
#endif<|MERGE_RESOLUTION|>--- conflicted
+++ resolved
@@ -45,11 +45,11 @@
   * \ingroup ocam2KCtrl
   * 
   */
-class ocam2KCtrl : public MagAOXApp<>, /*public dev::ioDevice,*/ public dev::frameGrabber<ocam2KCtrl>, public dev::edtCamera<ocam2KCtrl>, public dev::dssShutter<ocam2KCtrl>, public dev::telemeter<ocam2KCtrl>
-{
-
+class ocam2KCtrl : public MagAOXApp<>, public dev::stdCamera<ocam2KCtrl>, public dev::edtCamera<ocam2KCtrl>, public dev::frameGrabber<ocam2KCtrl>,  public dev::dssShutter<ocam2KCtrl>, public dev::telemeter<ocam2KCtrl>
+{
+   friend class dev::stdCamera<ocam2KCtrl>;
+   friend class dev::edtCamera<ocam2KCtrl>;
    friend class dev::frameGrabber<ocam2KCtrl>;
-   friend class dev::edtCamera<ocam2KCtrl>;
    friend class dev::dssShutter<ocam2KCtrl>;
    friend class dev::telemeter<ocam2KCtrl>;
    
@@ -62,10 +62,7 @@
      */ 
 
    //Camera:
-   
-
-   float m_startupTemp {20.0}; ///< The temperature to set after a power-on.
-   
+
    std::string m_ocamDescrambleFile; ///< Path the OCAM 2K pixel descrambling file, relative to MagAO-X config directory.
 
    unsigned m_maxEMGain {600}; ///< The maximum allowable EM gain settable by the user.
@@ -75,8 +72,6 @@
    ocam2_id m_ocam2_id {0}; ///< OCAM SDK id.
    
    float m_fpsSet {0}; ///< The commanded fps, as returned by the camera
-
-   int m_powerOnCounter {0}; ///< Counts numer of loops after power on, implements delay for camera bootup.
 
    long m_currImageNumber {-1}; ///< The current image number, retrieved from the image itself.
        
@@ -88,12 +83,10 @@
 
    unsigned m_emGain {1}; ///< The current EM gain.
 
-<<<<<<< HEAD
    bool m_poweredOn {false};
-=======
+   
    ocamTemps m_temps; ///< Structure holding the last temperature measurement.
    
->>>>>>> bc80d5a2
 public:
 
    ///Default c'tor
@@ -218,14 +211,13 @@
    //INDI:
 protected:
    //declare our properties
-   pcf::IndiProperty m_indiP_ccdtemp;
    pcf::IndiProperty m_indiP_temps;
    pcf::IndiProperty m_indiP_fps;
    pcf::IndiProperty m_indiP_emProtReset;
    pcf::IndiProperty m_indiP_emGain;
 
 public:
-   INDI_NEWCALLBACK_DECL(ocam2KCtrl, m_indiP_ccdtemp);
+   //INDI_NEWCALLBACK_DECL(ocam2KCtrl, m_indiP_ccdtemp);
    INDI_NEWCALLBACK_DECL(ocam2KCtrl, m_indiP_fps);
    INDI_NEWCALLBACK_DECL(ocam2KCtrl, m_indiP_emProtReset);
    INDI_NEWCALLBACK_DECL(ocam2KCtrl, m_indiP_emGain);
@@ -242,8 +234,15 @@
 inline
 ocam2KCtrl::ocam2KCtrl() : MagAOXApp(MAGAOX_CURRENT_SHA1, MAGAOX_REPO_MODIFIED)
 {
+   //--- MagAOXApp Power Mgt. ---
    m_powerMgtEnabled = true;
    m_powerOnWait = 10;
+   
+   //--- stdCamera ---
+   m_usesROI = false;
+   //m_usesModes is set to true by edtCamera
+   m_startupTemp = 20;
+   
    return;
 }
 
@@ -256,18 +255,16 @@
 inline
 void ocam2KCtrl::setupConfig()
 {
-   
-   
-   //config.add("camera.powerOnWait", "", "camera.powerOnWait", argType::Required, "camera", "powerOnWait", false, "int", "Time after power-on to begin attempting connections [sec].  Default is 10 sec.");
-   
-   config.add("camera.startupTemp", "", "camera.startupTemp", argType::Required, "camera", "startupTemp", false, "float", "The temperature setpoint to set after a power-on [C].  Default is 20 C.");
-   
+   dev::stdCamera<ocam2KCtrl>::setupConfig(config);
+
+   dev::edtCamera<ocam2KCtrl>::setupConfig(config);
+      
    config.add("camera.ocamDescrambleFile", "", "camera.ocamDescrambleFile", argType::Required, "camera", "ocamDescrambleFile", false, "string", "The path of the OCAM descramble file, relative to MagAOX/config.");
    
    config.add("camera.maxEMGain", "", "camera.maxEMGain", argType::Required, "camera", "maxEMGain", false, "unsigned", "The maximum EM gain which can be set by  user. Default is 600.  Min is 1, max is 600.");
  
-   dev::edtCamera<ocam2KCtrl>::setupConfig(config);
    dev::frameGrabber<ocam2KCtrl>::setupConfig(config);
+   
    dev::dssShutter<ocam2KCtrl>::setupConfig(config);
    
    dev::telemeter<ocam2KCtrl>::setupConfig(config);
@@ -277,10 +274,9 @@
 inline
 void ocam2KCtrl::loadConfig()
 {
+   dev::stdCamera<ocam2KCtrl>::loadConfig(config);
    dev::edtCamera<ocam2KCtrl>::loadConfig(config);
    
-   //config(m_powerOnWait, "camera.powerOnWait");
-   config(m_startupTemp, "camera.startupTemp");
    config(m_ocamDescrambleFile, "camera.ocamDescrambleFile");
    config(m_maxEMGain, "camera.maxEMGain");
    if(m_maxEMGain < 1)
@@ -303,11 +299,6 @@
 inline
 int ocam2KCtrl::appStartup()
 {
-   // set up the  INDI properties
-   REG_INDI_NEWPROP(m_indiP_ccdtemp, "ccdtemp", pcf::IndiProperty::Number);
-   m_indiP_ccdtemp.add (pcf::IndiElement("current"));
-   m_indiP_ccdtemp.add (pcf::IndiElement("target"));
-   
    REG_INDI_NEWPROP_NOCB(m_indiP_temps, "temps", pcf::IndiProperty::Number);
    m_indiP_temps.add (pcf::IndiElement("cpu"));
    m_indiP_temps["cpu"].set(0);
@@ -339,6 +330,11 @@
    m_indiP_emGain["current"].set(m_emGain);
    m_indiP_emGain.add (pcf::IndiElement("target"));
    
+   if(dev::stdCamera<ocam2KCtrl>::appStartup() < 0)
+   {
+      return log<software_critical,-1>({__FILE__,__LINE__});
+   }
+   
    if(dev::edtCamera<ocam2KCtrl>::appStartup() < 0)
    {
       return log<software_critical,-1>({__FILE__,__LINE__});
@@ -370,7 +366,15 @@
 int ocam2KCtrl::appLogic()
 {
    //first run frameGrabber's appLogic to see if the f.g. thread has exited.
+   //Also does a POWERON check, so this should be before stdCamera
+   ///\todo the frameGrabber POWERON check can probably be handled by onPowerOff...
    if(dev::frameGrabber<ocam2KCtrl>::appLogic() < 0)
+   {
+      return log<software_error, -1>({__FILE__, __LINE__});
+   }
+   
+   //and run stdCamera's appLogic
+   if(dev::stdCamera<ocam2KCtrl>::appLogic() < 0)
    {
       return log<software_error, -1>({__FILE__, __LINE__});
    }
@@ -387,7 +391,7 @@
       return log<software_error, -1>({__FILE__, __LINE__});
    }
    
-   if( state() == stateCodes::POWERON )
+   /*if( state() == stateCodes::POWERON )
    {
       if(powerOnWaitElapsed()) 
       {
@@ -398,7 +402,7 @@
       {
          return 0;
       }
-   }
+   }*/
 
    if( state() == stateCodes::NOTCONNECTED || state() == stateCodes::ERROR)
    {
@@ -431,10 +435,10 @@
          if(m_fpsSet == 0) state(stateCodes::READY);
          else state(stateCodes::OPERATING);
          
-         if(m_poweredOn)
+         if(m_poweredOn && m_ccdTempSetpt > -999)
          {
             m_poweredOn = false;
-            if(setTemp(m_startupTemp) < 0)
+            if(setTempSetPt() < 0)
             {
                return log<software_error,0>({__FILE__,__LINE__});
             }
@@ -497,20 +501,27 @@
          return 0;
       }
       
-      if(edtCamera<ocam2KCtrl>::updateINDI() < 0)
+      if(stdCamera<ocam2KCtrl>::updateINDI() < 0)
       {
          log<software_error>({__FILE__, __LINE__});
          state(stateCodes::ERROR);
          return 0;
       }
       
-      if(dssShutter<ocam2KCtrl>::updateINDI() < 0)
+      if(edtCamera<ocam2KCtrl>::updateINDI() < 0)
       {
          log<software_error>({__FILE__, __LINE__});
          state(stateCodes::ERROR);
          return 0;
       }
       
+      if(dssShutter<ocam2KCtrl>::updateINDI() < 0)
+      {
+         log<software_error>({__FILE__, __LINE__});
+         state(stateCodes::ERROR);
+         return 0;
+      }
+      
       if(telemeter<ocam2KCtrl>::appLogic() < 0)
       {
          log<software_error>({__FILE__, __LINE__});
@@ -533,8 +544,8 @@
    std::lock_guard<std::mutex> lock(m_indiMutex);
    
    m_temps.setInvalid();
-   updateIfChanged(m_indiP_ccdtemp, "current", m_temps.CCD);
-   updateIfChanged(m_indiP_ccdtemp, "target", m_temps.CCD);
+   //updateIfChanged(m_indiP_ccdtemp, "current", m_temps.CCD);
+   //updateIfChanged(m_indiP_ccdtemp, "target", m_temps.CCD);
    
    updateIfChanged(m_indiP_temps, "cpu", m_temps.CPU);
    updateIfChanged(m_indiP_temps, "power", m_temps.POWER);
@@ -555,6 +566,8 @@
    updateIfChanged(m_indiP_emGain, "target", std::string(""));
    
    ///\todo error check these base class fxns.
+   stdCamera<ocam2KCtrl>::onPowerOff();
+   
    edtCamera<ocam2KCtrl>::onPowerOff();
    
    dssShutter<ocam2KCtrl>::onPowerOff();
@@ -572,12 +585,12 @@
    std::lock_guard<std::mutex> lock(m_indiMutex);
    
    ///\todo error check these base class fxns.
+   stdCamera<ocam2KCtrl>::whilePowerOff();
+   
    edtCamera<ocam2KCtrl>::whilePowerOff();
    
    dssShutter<ocam2KCtrl>::whilePowerOff();
    
-   
-   
    return 0;
 }
 
@@ -585,6 +598,7 @@
 int ocam2KCtrl::appShutdown()
 {
    ///\todo error check these base class fxns.
+   dev::stdCamera<ocam2KCtrl>::appShutdown();
    dev::edtCamera<ocam2KCtrl>::appShutdown();
    dev::frameGrabber<ocam2KCtrl>::appShutdown();
    dev::dssShutter<ocam2KCtrl>::appShutdown();
@@ -607,15 +621,34 @@
       {
          if(MagAOXAppT::m_powerState == 0) return -1;
          m_temps.setInvalid();
+         m_ccdTemp = m_temps.CCD;
+         m_ccdTempSetpt = m_temps.SET;
+         
+         m_tempControlStatus = "UNKNOWN";
+         
          recordTemps();
          return log<software_error, -1>({__FILE__, __LINE__, "Temp. parse error"});
       }
       
       m_temps = temps;
+
+      //stdCamera temp control:
+      m_ccdTemp = m_temps.CCD;
+      m_ccdTempSetpt = m_temps.SET;
+      
+      if(fabs(m_temps.CCD - m_temps.SET) < 1.0)
+      {
+         m_tempControlStatus = "ON TARGET";
+         m_tempControlOnTarget = true;
+      }
+      else
+      {
+         m_tempControlStatus = "OFF TARGET";
+         m_tempControlOnTarget = false;
+      }
+      
+      //Telemeter:
       recordTemps();
-      
-      updateIfChanged(m_indiP_ccdtemp, "current", m_temps.CCD);
-      updateIfChanged(m_indiP_ccdtemp, "target", m_temps.SET);
       
       updateIfChanged(m_indiP_temps, "cpu", m_temps.CPU);
       updateIfChanged(m_indiP_temps, "power", m_temps.POWER);
@@ -632,11 +665,11 @@
 }
 
 inline
-int ocam2KCtrl::setTemp(float temp)
+int ocam2KCtrl::.setTempSetPt()
 {
    std::string response;
 
-   std::string tempStr = std::to_string(temp);
+   std::string tempStr = std::to_string( m_ccdTempSetpt );
    
    ///\todo make more configurable
    if(temp >= 30 || temp < -50) 
@@ -644,7 +677,7 @@
       return log<text_log,-1>({"attempt to set temperature outside valid range: " + tempStr}, logPrio::LOG_ERROR);
    }
    
-   if( pdvSerialWriteRead( response, "temp " + tempStr) == 0) //m_pdv, "temp " + tempStr, m_readTimeout) == 0)
+   if( pdvSerialWriteRead( response, "temp " + tempStr) == 0)
    {
       ///\todo check response
       return log<text_log,0>({"set temperature: " + tempStr});
