/** \file pupilFit.hpp
  * \brief The MagAO-X Pyramid Pupil Fitter application header
  *
  * \ingroup pupilFit_files
  */

#ifndef pupilFit_hpp
#define pupilFit_hpp

#include "../../libMagAOX/libMagAOX.hpp" //Note this is included on command line to trigger pch
#include "../../magaox_git_version.h"

#include "pupilFitter.hpp"

/** \defgroup pupilFit 
  * \brief The MagAO-X pyramid pupil fitter.
  *
  * <a href="../handbook/operating/software/apps/pupilFit.html">Application Documentation</a>
  *
  * \ingroup apps
  *
  */

/** \defgroup pupilFit_files
  * \ingroup pupilFit
  */

namespace MagAOX
{
namespace app
{

struct refShmimT 
{
   static std::string configSection()
   {
      return "refShmim";
   };
   
   static std::string indiPrefix()
   {
      return "ref";
   };
};

#define USEDEFSET (0)
#define USEREFIM (1)
#define USEUSERSET (2)

/// The MagAO-X Pyramid Pupil Fitter
/** 
  * \ingroup pupilFit
  */
class pupilFit : public MagAOXApp<true>, public dev::shmimMonitor<pupilFit>, public dev::shmimMonitor<pupilFit,refShmimT>
{
   //Give the test harness access.
   friend class pupilFit_test;

   friend class dev::shmimMonitor<pupilFit>;
   friend class dev::shmimMonitor<pupilFit,refShmimT>;

   //The base shmimMonitor type
   typedef dev::shmimMonitor<pupilFit> shmimMonitorT;
   
   typedef dev::shmimMonitor<pupilFit,refShmimT> refShmimMonitorT;

   ///Floating point type in which to do all calculations.
   typedef float realT;
   
protected:

   /** \name Configurable Parameters
     *@{
     */
   
   std::string m_threshShmimName {"camwfs_thresh"}; ///<The name of the image stream for the thresholded images.  Default is camwfs_thresh.
   std::string m_edgeShmimName {"camwfs_edge"}; ///<The name of the image stream for the edge images.  Default is camwfs_edge.
   
   float m_threshold {0.5};
   
   int m_numPupils {4}; ///< The number of pupils.  Default is 4.  3 is also supported.
   ///@}

   mx::improc::eigenImage<float> m_refIm;
   mx::improc::eigenImage<float> m_fitIm;
   mx::improc::eigenImage<float> m_edgeIm;

   pupilFitter<realT> m_fitter;
   
   IMAGE m_threshShmim;
   bool m_threshShmimConnected {false};
   
   IMAGE m_edgeShmim;
   bool m_edgeShmimConnected {false};
   
   double m_defSetx1 {29.5};
   double m_defSety1 {29.5};
   double m_defSetD1 {56.0};
   
   double m_defSetx2 {89.5};
   double m_defSety2 {29.5};
   double m_defSetD2 {56.0};
   
   double m_defSetx3 {29.5};
   double m_defSety3 {89.5};
   double m_defSetD3 {56.0};
   
   double m_defSetx4 {89.5};
   double m_defSety4 {89.5};
   double m_defSetD4 {56.0};

   double m_userSetx1 {29.5};
   double m_userSety1 {29.5};
   double m_userSetD1 {56.0};
   
   double m_userSetx2 {89.5};
   double m_userSety2 {29.5};
   double m_userSetD2 {56.0};
   
   double m_userSetx3 {29.5};
   double m_userSety3 {89.5};
   double m_userSetD3 {56.0};
   
   double m_userSetx4 {89.5};
   double m_userSety4 {89.5};
   double m_userSetD4 {56.0};

   int m_setPointSource {USEDEFSET};
   
   bool m_refUpdated {false}; ///< Flag set if the online reference update is used.
   
   double m_setx1 {29.5};
   double m_sety1 {29.5};
   double m_setD1 {56.0};
   
   double m_setx2 {89.5};
   double m_sety2 {29.5};
   double m_setD2 {56.0};
   
   double m_setx3 {29.5};
   double m_sety3 {89.5};
   double m_setD3 {56.0};
   
   double m_setx4 {89.5};
   double m_sety4 {89.5};
   double m_setD4 {56.0};
   
   bool m_averaging {false};
   size_t m_navg {0};
   
   double m_avgx1_accum {0};
   double m_avgx1sq_accum {0};
      
   double m_avgy1_accum {0};
   double m_avgy1sq_accum {0};
      
   double m_avgD1_accum {0};
   double m_avgD1sq_accum {0};
      
   double m_avgmed1_accum {0};
   double m_avgmed1sq_accum {0};
      
   double m_avgx1 {0};
   double m_varx1 {0};
      
   double m_avgy1 {0};
   double m_vary1 {0};
      
   double m_avgD1 {0};
   double m_varD1 {0};
      
   double m_avgmed1 {0};
   double m_varmed1 {0};
   
   double m_avgx2_accum {0};
   double m_avgx2sq_accum {0};
      
   double m_avgy2_accum {0};
   double m_avgy2sq_accum {0};
      
   double m_avgD2_accum {0};
   double m_avgD2sq_accum {0};
      
   double m_avgmed2_accum {0};
   double m_avgmed2sq_accum {0};
      
   double m_avgx2 {0};
   double m_varx2 {0};
      
   double m_avgy2 {0};
   double m_vary2 {0};
      
   double m_avgD2 {0};
   double m_varD2 {0};
      
   double m_avgmed2 {0};
   double m_varmed2 {0};
   
   double m_avgx3_accum {0};
   double m_avgx3sq_accum {0};
      
   double m_avgy3_accum {0};
   double m_avgy3sq_accum {0};
      
   double m_avgD3_accum {0};
   double m_avgD3sq_accum {0};
      
   double m_avgmed3_accum {0};
   double m_avgmed3sq_accum {0};
      
   double m_avgx3 {0};
   double m_varx3 {0};
      
   double m_avgy3 {0};
   double m_vary3 {0};
      
   double m_avgD3 {0};
   double m_varD3 {0};
      
   double m_avgmed3 {0};
   double m_varmed3 {0};
   
   double m_avgx4_accum {0};
   double m_avgx4sq_accum {0};
      
   double m_avgy4_accum {0};
   double m_avgy4sq_accum {0};
      
   double m_avgD4_accum {0};
   double m_avgD4sq_accum {0};
      
   double m_avgmed4_accum {0};
   double m_avgmed4sq_accum {0};
      
   double m_avgx4 {0};
   double m_varx4 {0};
      
   double m_avgy4 {0};
   double m_vary4 {0};
      
   double m_avgD4 {0};
   double m_varD4 {0};
      
   double m_avgmed4 {0};
   double m_varmed4 {0};
   
   double m_avgxAll_accum {0};
   double m_avgxAllsq_accum {0};
      
   double m_avgyAll_accum {0};
   double m_avgyAllsq_accum {0};
      
   double m_avgDAll_accum {0};
   double m_avgDAllsq_accum {0};
      
   double m_avgmedAll_accum {0};
   double m_avgmedAllsq_accum {0};
      
   double m_avgxAll {0};
   double m_varxAll {0};
      
   double m_avgyAll {0};
   double m_varyAll {0};
      
   double m_avgDAll {0};
   double m_varDAll {0};
      
   double m_avgmedAll {0};
   double m_varmedAll {0};
   
public:
   /// Default c'tor.
   pupilFit();

   /// D'tor, declared and defined for noexcept.
   ~pupilFit() noexcept;
   
   virtual void setupConfig();

   /// Implementation of loadConfig logic, separated for testing.
   /** This is called by loadConfig().
     */
   int loadConfigImpl( mx::app::appConfigurator & _config /**< [in] an application configuration from which to load values*/);

   virtual void loadConfig();

   /// Startup function
   /**
     *
     */
   virtual int appStartup();

   /// Implementation of the FSM for pupilFit.
   /** 
     * \returns 0 on no critical error
     * \returns -1 on an error requiring shutdown
     */
   virtual int appLogic();

   /// Shutdown the app.
   /** 
     *
     */
   virtual int appShutdown();

   // shmimMonitor interface:
   int allocate( const dev::shmimT &);
   
   int processImage( void* curr_src,
                     const dev::shmimT &
                    );
   
   // shmimMonitor interface for referenc:
   int allocate( const refShmimT &);
   
   int processImage( void* curr_src,
                     const refShmimT &
                   );

protected:

    
   /** \name INDI
     * @{
     */ 
   
   pcf::IndiProperty m_indiP_thresh;
   
   INDI_NEWCALLBACK_DECL(pupilFit, m_indiP_thresh);
   
   pcf::IndiProperty m_indiP_averaging;
   INDI_NEWCALLBACK_DECL(pupilFit, m_indiP_averaging);
   
   pcf::IndiProperty m_indiP_numPupils;
   
   pcf::IndiProperty m_indiP_quad1;
   pcf::IndiProperty m_indiP_quad2;
   pcf::IndiProperty m_indiP_quad3;
   pcf::IndiProperty m_indiP_quad4;
   
   pcf::IndiProperty m_indiP_avg;
   
   pcf::IndiProperty m_indiP_reload;
   INDI_NEWCALLBACK_DECL(pupilFit, m_indiP_reload);
   
   pcf::IndiProperty m_indiP_update;
   INDI_NEWCALLBACK_DECL(pupilFit, m_indiP_update);
   
   pcf::IndiProperty m_indiP_refmode;
   INDI_NEWCALLBACK_DECL(pupilFit, m_indiP_refmode);

   ///@}
};

inline
pupilFit::pupilFit() : MagAOXApp(MAGAOX_CURRENT_SHA1, MAGAOX_REPO_MODIFIED)
{
   refShmimMonitorT::m_getExistingFirst = true;
   return;
}

inline
pupilFit::~pupilFit() noexcept
{
   if(m_threshShmimConnected)
   {
      ImageStreamIO_destroyIm( &m_threshShmim );
   }
   
   if(m_edgeShmimConnected)
   {
      ImageStreamIO_destroyIm( &m_edgeShmim );
   }
}

inline
void pupilFit::setupConfig()
{
   shmimMonitorT::setupConfig(config);
   refShmimMonitorT::setupConfig(config);

   config.add("shmimMonitor.shmimName", "", "shmimMonitor.shmimName", argType::Required, "shmimMonitor", "shmimName", false, "string", "The name of the ImageStreamIO shared memory image. Will be used as /tmp/<shmimName>.im.shm. Default is camwfs_avg");
   
   config.add("fit.threshold", "", "fit.threshold", argType::Required, "fit", "threshold", false, "float", "The pupil finding threshold. 0 < threshold < 1");
   config.add("fit.threshShmimName", "", "fit.threshShmimName", argType::Required, "fit", "threshShmimName", false, "float", "The name of the image stream for the thresholded images.  Default is camwfs_thresh.");
   config.add("fit.edgeShmimName", "", "fit.edgeShmimName", argType::Required, "fit", "edgeShmimName", false, "float", "The name of the image stream for the edge images.  Default is camwfs_edge.");
      
   config.add("fit.numPupils", "", "fit.numPupils", argType::Required, "fit", "numPupils", false, "int", "The number of pupils.  Default is 4.  3 is also supported.");
   config.add("fit.pupMedIndex", "", "fit.pupMedIndex", argType::Required, "fit", "pupMedIndex", false, "float", "The index of the pupil median in a sorted quadrant.");
   
   config.add("cal.setx1", "", "cal.setx1", argType::Required, "cal", "setx1", false, "float", "The x set point for quad 1 (LL).");
   config.add("cal.sety1", "", "cal.sety1", argType::Required, "cal", "sety1", false, "float", "The y set point for quad 1 (LL).");
   config.add("cal.setD1", "", "cal.setD1", argType::Required, "cal", "setD1", false, "float", "The D set point for quad 1 (LL).");

   config.add("cal.setx2", "", "cal.setx2", argType::Required, "cal", "setx2", false, "float", "The x set point for quad 2 (LL).");
   config.add("cal.sety2", "", "cal.sety2", argType::Required, "cal", "sety2", false, "float", "The y set point for quad 2 (LL).");
   config.add("cal.setD2", "", "cal.setD2", argType::Required, "cal", "setD2", false, "float", "The D set point for quad 2 (LL).");

   config.add("cal.setx3", "", "cal.setx3", argType::Required, "cal", "setx3", false, "float", "The x set point for quad 3 (LL).");
   config.add("cal.sety3", "", "cal.sety3", argType::Required, "cal", "sety3", false, "float", "The y set point for quad 3 (LL).");
   config.add("cal.setD3", "", "cal.setD3", argType::Required, "cal", "setD3", false, "float", "The D set point for quad 3 (LL).");

   config.add("cal.setx4", "", "cal.setx4", argType::Required, "cal", "setx4", false, "float", "The x set point for quad 4 (LL).");
   config.add("cal.sety4", "", "cal.sety4", argType::Required, "cal", "sety4", false, "float", "The y set point for quad 4 (LL).");
   config.add("cal.setD4", "", "cal.setD4", argType::Required, "cal", "setD4", false, "float", "The D set point for quad 4 (LL).");
}


inline
int pupilFit::loadConfigImpl( mx::app::appConfigurator & _config )
{
   shmimMonitorT::m_shmimName = "camwfs_avg";
   shmimMonitorT::loadConfig(_config);
   
   refShmimMonitorT::loadConfig(_config);
   if(refShmimMonitorT::m_shmimName != "") m_setPointSource = USEREFIM;

   _config(m_threshold, "fit.threshold");
   _config(m_threshShmimName, "fit.threshShmimName");
   _config(m_edgeShmimName, "fit.edgeShmimName");
   _config(m_numPupils, "fit.numPupils");
   _config(m_fitter.m_pupMedIndex, "fit.pupMedIndex");
   
   _config(m_defSetx1, "cal.setx1");
   _config(m_defSety1, "cal.sety1");
   _config(m_defSetD1, "cal.setD1");

   _config(m_defSetx2, "cal.setx2");
   _config(m_defSety2, "cal.sety2");
   _config(m_defSetD2, "cal.setD2");

   _config(m_defSetx3, "cal.setx3");
   _config(m_defSety3, "cal.sety3");
   _config(m_defSetD3, "cal.setD3");

   _config(m_defSetx4, "cal.setx4");
   _config(m_defSety4, "cal.sety4");
   _config(m_defSetD4, "cal.setD4");

   
   return 0;
}

inline
void pupilFit::loadConfig()
{
   loadConfigImpl(config);
}

inline
int pupilFit::appStartup()
{
   if(shmimMonitorT::appStartup() < 0)
   {
      return log<software_error,-1>({__FILE__, __LINE__});
   }
   
   if(refShmimMonitorT::appStartup() < 0)
   {
      return log<software_error,-1>({__FILE__, __LINE__});
   }

   createStandardIndiNumber<float>( m_indiP_thresh, "threshold", 0, 1 ,0, "%0.2f", "Threshold");
   m_indiP_thresh["current"].set(m_threshold);
   m_indiP_thresh["target"].set(m_threshold);
   registerIndiPropertyNew(m_indiP_thresh, INDI_NEWCALLBACK(m_indiP_thresh));
   
   createStandardIndiToggleSw( m_indiP_averaging, "averaging", "Start/Stop Averaging");
   m_indiP_averaging["toggle"].set(pcf::IndiElement::Off);
   if( registerIndiPropertyNew( m_indiP_averaging, INDI_NEWCALLBACK(m_indiP_averaging)) < 0)
   {
      log<software_error>({__FILE__,__LINE__});
      return -1;
   }
      
   createROIndiNumber( m_indiP_numPupils, "numPupils", "Number of Pupils");
   indi::addNumberElement<int>( m_indiP_numPupils, "value", 3, 4, 1, "%d", "");
   m_indiP_numPupils["value"].set(m_numPupils);
   registerIndiPropertyReadOnly(m_indiP_numPupils);
   
   createROIndiNumber( m_indiP_quad1, "quadrant1", "Quadrant 1");
   indi::addNumberElement<float>( m_indiP_quad1, "x", 0, 59, 0, "%0.2f", "center x");
   indi::addNumberElement<float>( m_indiP_quad1, "dx", 0, 59, 0, "%0.2f", "delta-x");
   indi::addNumberElement<float>( m_indiP_quad1, "y", 0, 59, 0, "%0.2f", "center x");
   indi::addNumberElement<float>( m_indiP_quad1, "dy", 0, 59, 0, "%0.2f", "delta-y");
   indi::addNumberElement<float>( m_indiP_quad1, "D", 0, 59, 0, "%0.2f", "diameter");
   indi::addNumberElement<float>( m_indiP_quad1, "dD", 0, 59, 0, "%0.2f", "delta-D");
   indi::addNumberElement<float>( m_indiP_quad1, "med", 0, std::numeric_limits<uint16_t>::max(), 0, "%0.1f", "flux");
   indi::addNumberElement<float>( m_indiP_quad1, "set-x", 0, 59, 0, "%0.2f", "set pt. center x");
   m_indiP_quad1["set-x"] = m_setx1;
   indi::addNumberElement<float>( m_indiP_quad1, "set-y", 0, 59, 0, "%0.2f", "set pt. center x");
   m_indiP_quad1["set-y"] = m_sety1;
   indi::addNumberElement<float>( m_indiP_quad1, "set-D", 0, 59, 0, "%0.2f", "set pt. diameter");
   m_indiP_quad1["set-D"] = m_setD1;
   
   registerIndiPropertyReadOnly(m_indiP_quad1);
   
   createROIndiNumber( m_indiP_quad2, "quadrant2", "Quadrant 2");
   indi::addNumberElement<float>( m_indiP_quad2, "x", 0, 59, 0, "%0.2f", "center x");
   indi::addNumberElement<float>( m_indiP_quad2, "dx", 0, 59, 0, "%0.2f", "delta-x");
   indi::addNumberElement<float>( m_indiP_quad2, "y", 0, 59, 0, "%0.2f", "center y");
   indi::addNumberElement<float>( m_indiP_quad2, "dy", 0, 59, 0, "%0.2f", "delta-y");
   indi::addNumberElement<float>( m_indiP_quad2, "D", 0, 59, 0, "%0.2f", "diameter");
   indi::addNumberElement<float>( m_indiP_quad2, "dD", 0, 59, 0, "%0.2f", "delta-D");
   indi::addNumberElement<float>( m_indiP_quad2, "med", 0, std::numeric_limits<uint16_t>::max(), 0, "%0.1f", "flux");
   indi::addNumberElement<float>( m_indiP_quad2, "set-x", 0, 59, 0, "%0.2f", "set pt. center x");
   m_indiP_quad2["set-x"] = m_setx2;
   indi::addNumberElement<float>( m_indiP_quad2, "set-y", 0, 59, 0, "%0.2f", "set pt. center x");
   m_indiP_quad2["set-y"] = m_sety2;
   indi::addNumberElement<float>( m_indiP_quad2, "set-D", 0, 59, 0, "%0.2f", "set pt. diameter");
   m_indiP_quad2["set-D"] = m_setD2;
   registerIndiPropertyReadOnly(m_indiP_quad2);
   
   createROIndiNumber( m_indiP_quad3, "quadrant3", "Quadrant 3");
   indi::addNumberElement<float>( m_indiP_quad3, "x", 0, 59, 0, "%0.2f", "center x");
   indi::addNumberElement<float>( m_indiP_quad3, "dx", 0, 59, 0, "%0.2f", "delta-x");
   indi::addNumberElement<float>( m_indiP_quad3, "y", 0, 59, 0, "%0.2f", "center y");
   indi::addNumberElement<float>( m_indiP_quad3, "dy", 0, 59, 0, "%0.2f", "delta-y");
   indi::addNumberElement<float>( m_indiP_quad3, "D", 0, 59, 0, "%0.2f", "diameter");
   indi::addNumberElement<float>( m_indiP_quad3, "dD", 0, 59, 0, "%0.2f", "delta-D");
   indi::addNumberElement<float>( m_indiP_quad3, "med", 0, std::numeric_limits<uint16_t>::max(), 0, "%0.1f", "flux");
   indi::addNumberElement<float>( m_indiP_quad3, "set-x", 0, 59, 0, "%0.2f", "set pt. center x");
   m_indiP_quad3["set-x"] = m_setx3;
   indi::addNumberElement<float>( m_indiP_quad3, "set-y", 0, 59, 0, "%0.2f", "set pt. center x");
   m_indiP_quad3["set-y"] = m_sety3;
   indi::addNumberElement<float>( m_indiP_quad3, "set-D", 0, 59, 0, "%0.2f", "set pt. diameter");
   m_indiP_quad3["set-D"] = m_setD3;
   registerIndiPropertyReadOnly(m_indiP_quad3);
   
   if(m_numPupils != 3)
   {
      createROIndiNumber( m_indiP_quad4, "quadrant4", "Quadrant 4");
      indi::addNumberElement<float>( m_indiP_quad4, "x", 0, 59, 0, "%0.2f", "center x");
      indi::addNumberElement<float>( m_indiP_quad4, "dx", 0, 59, 0, "%0.2f", "delta-x");
      indi::addNumberElement<float>( m_indiP_quad4, "y", 0, 59, 0, "%0.2f", "center y");
      indi::addNumberElement<float>( m_indiP_quad4, "dy", 0, 59, 0, "%0.2f", "delta-y");
      indi::addNumberElement<float>( m_indiP_quad4, "D", 0, 59, 0, "%0.2f", "diameter");
      indi::addNumberElement<float>( m_indiP_quad4, "dD", 0, 59, 0, "%0.2f", "delta-D");
      indi::addNumberElement<float>( m_indiP_quad4, "med", 0, std::numeric_limits<uint16_t>::max(), 0, "%0.1f", "flux");
      indi::addNumberElement<float>( m_indiP_quad4, "set-x", 0, 59, 0, "%0.2f", "set pt. center x");
      m_indiP_quad4["set-x"] = m_setx4;
      indi::addNumberElement<float>( m_indiP_quad4, "set-y", 0, 59, 0, "%0.2f", "set pt. center x");
      m_indiP_quad4["set-y"] = m_sety4;
      indi::addNumberElement<float>( m_indiP_quad4, "set-D", 0, 59, 0, "%0.2f", "set pt. diameter");
      m_indiP_quad4["set-D"] = m_setD4;
      registerIndiPropertyReadOnly(m_indiP_quad4);
   }
   
   createROIndiNumber( m_indiP_avg, "average", "Average");
   indi::addNumberElement<float>( m_indiP_avg, "x", 0, 59, 0, "%0.2f", "center x");
   indi::addNumberElement<float>( m_indiP_avg, "dx", 0, 59, 0, "%0.2f", "delta-x");
   indi::addNumberElement<float>( m_indiP_avg, "y", 0, 59, 0, "%0.2f", "center y");
   indi::addNumberElement<float>( m_indiP_avg, "dy", 0, 59, 0, "%0.2f", "delta-y");
   indi::addNumberElement<float>( m_indiP_avg, "D", 0, 59, 0, "%0.2f", "diameter");
   indi::addNumberElement<float>( m_indiP_avg, "dD", 0, 59, 0, "%0.2f", "delta-D");
   registerIndiPropertyReadOnly(m_indiP_avg);
   
   createStandardIndiRequestSw( m_indiP_reload, "setpt_reload", "Reload Calibration");
   m_indiP_reload["request"].set(pcf::IndiElement::Off);
   if( registerIndiPropertyNew( m_indiP_reload, INDI_NEWCALLBACK(m_indiP_reload)) < 0)
   {
      log<software_error>({__FILE__,__LINE__});
      return -1;
   }
   
   createStandardIndiRequestSw( m_indiP_update, "setpt_current", "Set Reference");
   m_indiP_update["request"].set(pcf::IndiElement::Off);
   if( registerIndiPropertyNew( m_indiP_update, INDI_NEWCALLBACK(m_indiP_update)) < 0)
   {
      log<software_error>({__FILE__,__LINE__});
      return -1;
   }

   createStandardIndiSelectionSw( m_indiP_refmode, "setpt_mode", {"default", "refim", "user"}, "Reference Mode");
   if(m_setPointSource == USEREFIM)
   {
      m_indiP_refmode["default"].set(pcf::IndiElement::Off);
      m_indiP_refmode["refim"].set(pcf::IndiElement::On);
      m_indiP_refmode["user"].set(pcf::IndiElement::Off);
   }
   if(m_setPointSource == USEUSERSET)
   {
      m_indiP_refmode["default"].set(pcf::IndiElement::Off);
      m_indiP_refmode["refim"].set(pcf::IndiElement::Off);
      m_indiP_refmode["user"].set(pcf::IndiElement::On);
   }
   else
   {
      m_indiP_refmode["default"].set(pcf::IndiElement::On);
      m_indiP_refmode["refim"].set(pcf::IndiElement::Off);
      m_indiP_refmode["user"].set(pcf::IndiElement::Off);
   }

   if( registerIndiPropertyNew( m_indiP_refmode, INDI_NEWCALLBACK(m_indiP_refmode)) < 0)
   {
      log<software_error>({__FILE__,__LINE__});
      return -1;
   }

   state(stateCodes::OPERATING);
   
   return 0;
}

inline
int pupilFit::appLogic()
{
   if( shmimMonitorT::appLogic() < 0)
   {
      return log<software_error,-1>({__FILE__,__LINE__});
   }
   
   if( refShmimMonitorT::appLogic() < 0)
   {
      return log<software_error,-1>({__FILE__,__LINE__});
   }

   std::lock_guard<std::mutex> guard(m_indiMutex);
   updateIfChanged(m_indiP_thresh, "current", m_threshold, INDI_IDLE);
   updateIfChanged(m_indiP_thresh, "target", m_threshold, INDI_IDLE);

   if(m_setPointSource == USEREFIM)
   {
      updateSwitchIfChanged(m_indiP_refmode, "default", pcf::IndiElement::Off);
      updateSwitchIfChanged(m_indiP_refmode, "refim", pcf::IndiElement::On);
      updateSwitchIfChanged(m_indiP_refmode, "user", pcf::IndiElement::Off);
   }
   else if(m_setPointSource == USEUSERSET)
   {
      updateSwitchIfChanged(m_indiP_refmode, "default", pcf::IndiElement::Off);
      updateSwitchIfChanged(m_indiP_refmode, "refim", pcf::IndiElement::Off);
      updateSwitchIfChanged(m_indiP_refmode, "user", pcf::IndiElement::On);
   }
   else
   {
      updateSwitchIfChanged(m_indiP_refmode, "default", pcf::IndiElement::On);
      updateSwitchIfChanged(m_indiP_refmode, "refim", pcf::IndiElement::Off);
      updateSwitchIfChanged(m_indiP_refmode, "user", pcf::IndiElement::Off);
   }

   shmimMonitorT::updateINDI();
   refShmimMonitorT::updateINDI();

   return 0;
}

inline
int pupilFit::appShutdown()
{
   shmimMonitorT::appShutdown();
   refShmimMonitorT::appShutdown();

   return 0;
}

inline
int pupilFit::allocate(const dev::shmimT & dummy)
{
   static_cast<void>(dummy);
   
   std::lock_guard<std::mutex> guard(m_indiMutex);

   m_fitIm.resize(shmimMonitorT::m_width, shmimMonitorT::m_height);
   m_edgeIm.resize(shmimMonitorT::m_width, shmimMonitorT::m_height);
   
   m_fitter.m_numPupils = m_numPupils;
   m_fitter.setSize(0.5*shmimMonitorT::m_width, 0.5*shmimMonitorT::m_height);
   m_fitter.m_thresh = m_threshold;
   
   if(m_setPointSource == USEREFIM && m_refIm.rows() == shmimMonitorT::m_width && m_refIm.cols() == shmimMonitorT::m_height)
   {
      mx::improc::eigenImage<float> refim, refedge;
      refim = m_refIm; //cuz it's modified by fitter.
      if(m_fitter.fit(refim, refedge) < 0)
      {
         return log<software_error, -1>({__FILE__, __LINE__, "error from fitter for reference"});
      }

      m_setx1 = m_fitter.m_avgx[0];
      m_sety1 = m_fitter.m_avgy[0];
      m_setD1 = 2*m_fitter.m_avgr[0];
      
      m_setx2 = m_fitter.m_avgx[1];
      m_sety2 = m_fitter.m_avgy[1];
      m_setD2 = 2*m_fitter.m_avgr[1];
      
      m_setx3 = m_fitter.m_avgx[2];
      m_sety3 = m_fitter.m_avgy[2];
      m_setD3 = 2*m_fitter.m_avgr[2];
      
      m_setx4 = m_fitter.m_avgx[3];
      m_sety4 = m_fitter.m_avgy[3];
      m_setD4 = 2*m_fitter.m_avgr[3];
      
      log<text_log>("Fit to reference image: ");
      log<text_log>("Quad 1 set points: " + std::to_string(m_setx1) + " " +  std::to_string(m_sety1) + " " + std::to_string(m_setD1));
      log<text_log>("Quad 2 set points: " + std::to_string(m_setx2) + " " +  std::to_string(m_sety2) + " " + std::to_string(m_setD2));
      log<text_log>("Quad 3 set points: " + std::to_string(m_setx3) + " " +  std::to_string(m_sety3) + " " + std::to_string(m_setD3));
      log<text_log>("Quad 4 set points: " + std::to_string(m_setx4) + " " +  std::to_string(m_sety4) + " " + std::to_string(m_setD4));
   }
   else
   {
      if(m_setPointSource == USEREFIM && (m_refIm.rows() != shmimMonitorT::m_width || m_refIm.cols() != shmimMonitorT::m_height))
      {
         if(m_refIm.rows()!=0 || m_refIm.cols() != 0) //only complain if the ref image has been loaded
         {
            log<text_log>("Reference image size does not match", logPrio::LOG_ERROR);
         }
      }

      if(m_setPointSource == USEUSERSET) 
      {
         m_setx1 = m_userSetx1;
         m_sety1 = m_userSety1;
         m_setD1 = m_userSetD1;
         
         m_setx2 = m_userSetx2;
         m_sety2 = m_userSety2;
         m_setD2 = m_userSetD2;
         
         m_setx3 = m_userSetx3;
         m_sety3 = m_userSety3;
         m_setD3 = m_userSetD3;
         
         if(m_numPupils == 4)
         {
            m_setx4 = m_userSetx4;
            m_sety4 = m_userSety4;
            m_setD4 = m_userSetD4;
         }
         log<text_log>("Using user set-points");

      }
      else
      { 
         m_setx1 = m_defSetx1;
         m_sety1 = m_defSety1;
         m_setD1 = m_defSetD1;
         
         m_setx2 = m_defSetx2;
         m_sety2 = m_defSety2;
         m_setD2 = m_defSetD2;
         
         m_setx3 = m_defSetx3;
         m_sety3 = m_defSety3;
         m_setD3 = m_defSetD3;
         
         if(m_numPupils == 4)
         {
            m_setx4 = m_defSetx4;
            m_sety4 = m_defSety4;
            m_setD4 = m_defSetD4;
         }
         log<text_log>("Set default set-points");
      }
   }
   
   uint32_t imsize[3];
   imsize[0] = shmimMonitorT::m_width;
   imsize[1] = shmimMonitorT::m_height;
   imsize[2] = 1;
   
   if(m_threshShmimConnected)
   {
      ImageStreamIO_destroyIm( &m_threshShmim );
      m_threshShmimConnected = false;
   }
   
   if(m_edgeShmimConnected)
   {
      ImageStreamIO_destroyIm( &m_edgeShmim );
      m_edgeShmimConnected = false;
   }
   
<<<<<<< HEAD
   ImageStreamIO_createIm_gpu(&m_threshShmim , m_threshShmimName .c_str(), 3, imsize, m_dataType, -1, 1, IMAGE_NB_SEMAPHORE, 0, CIRCULAR_BUFFER | ZAXIS_TEMPORAL,0);
   m_threshShmimConnected = true;
   
   ImageStreamIO_createIm_gpu(&m_edgeShmim , m_edgeShmimName .c_str(), 3, imsize, m_dataType, -1, 1, IMAGE_NB_SEMAPHORE, 0, CIRCULAR_BUFFER | ZAXIS_TEMPORAL,0);
=======
   ImageStreamIO_createIm_gpu(&m_threshShmim , m_threshShmimName .c_str(), 3, imsize, shmimMonitorT::m_dataType, -1, 1, IMAGE_NB_SEMAPHORE, 0, CIRCULAR_BUFFER | ZAXIS_TEMPORAL);
   m_threshShmimConnected = true;
   
   ImageStreamIO_createIm_gpu(&m_edgeShmim , m_edgeShmimName .c_str(), 3, imsize, shmimMonitorT::m_dataType, -1, 1, IMAGE_NB_SEMAPHORE, 0, CIRCULAR_BUFFER | ZAXIS_TEMPORAL);
>>>>>>> 24e66bc9
   m_edgeShmimConnected = true;
   
   if(m_edgeShmimConnected)
   {
   }
   
   return 0;
}
   
inline
int pupilFit::processImage( void* curr_src,
                            const dev::shmimT & dummy
                          )
{
   static_cast<void>(dummy);
   
   for(unsigned nn=0; nn < shmimMonitorT::m_width*shmimMonitorT::m_height; ++nn)
   {
      m_fitIm.data()[nn] += ((float*)curr_src) [nn];
   }
   
   m_fitter.m_thresh = m_threshold;
   
   m_fitter.fit(m_fitIm, m_edgeIm);
   
   {//mutex scope
      
      std::lock_guard<std::mutex> guard(m_indiMutex);
      m_indiP_quad1["set-x"].set(m_setx1);
      m_indiP_quad1["x"].set(m_fitter.m_avgx[0]);
      m_indiP_quad1["dx"].set(m_fitter.m_avgx[0]-m_setx1);
      m_indiP_quad1["set-y"].set(m_sety1);
      m_indiP_quad1["y"].set(m_fitter.m_avgy[0]);
      m_indiP_quad1["dy"].set(m_fitter.m_avgy[0]-m_sety1);
      m_indiP_quad1["set-D"].set(m_setD1);
      m_indiP_quad1["D"].set(2*m_fitter.m_avgr[0]);
      m_indiP_quad1["dD"].set(2*m_fitter.m_avgr[0]-m_setD1);
      m_indiP_quad1["med"].set(m_fitter.m_med[0]);
      m_indiP_quad1.setState (INDI_BUSY);
      m_indiDriver->sendSetProperty (m_indiP_quad1);
   
      m_indiP_quad2["set-x"].set(m_setx2);
      m_indiP_quad2["x"].set(m_fitter.m_avgx[1]);
      m_indiP_quad2["dx"].set(m_fitter.m_avgx[1]-m_setx2);
      m_indiP_quad2["set-y"].set(m_sety2);
      m_indiP_quad2["y"].set(m_fitter.m_avgy[1]);
      m_indiP_quad2["dy"].set(m_fitter.m_avgy[1]-m_sety2);
      m_indiP_quad2["set-D"].set(m_setD2);
      m_indiP_quad2["D"].set(2*m_fitter.m_avgr[1]);
      m_indiP_quad2["dD"].set(2*m_fitter.m_avgr[1]-m_setD2);
      m_indiP_quad2["med"].set(m_fitter.m_med[1]);
      m_indiP_quad2.setState (INDI_BUSY);
      m_indiDriver->sendSetProperty (m_indiP_quad2);
   
      m_indiP_quad3["set-x"].set(m_setx3);
      m_indiP_quad3["x"].set(m_fitter.m_avgx[2]);
      m_indiP_quad3["dx"].set(m_fitter.m_avgx[2]-m_setx3);
      m_indiP_quad3["set-y"].set(m_sety3);
      m_indiP_quad3["y"].set(m_fitter.m_avgy[2]);
      m_indiP_quad3["dy"].set(m_fitter.m_avgy[2]-m_sety3);
      m_indiP_quad3["set-D"].set(m_setD3);
      m_indiP_quad3["D"].set(2*m_fitter.m_avgr[2]);
      m_indiP_quad3["dD"].set(2*m_fitter.m_avgr[2]-m_setD3);
      m_indiP_quad3["med"].set(m_fitter.m_med[2]);
      m_indiP_quad3.setState (INDI_BUSY);
      m_indiDriver->sendSetProperty (m_indiP_quad3);
   
      if(m_numPupils == 3)
      {
         m_indiP_avg["x"].set(.333*(m_fitter.m_avgx[0] + m_fitter.m_avgx[1] + m_fitter.m_avgx[2]));
         m_indiP_avg["y"].set(.333*(m_fitter.m_avgy[0] + m_fitter.m_avgy[1] + m_fitter.m_avgy[2]));
         m_indiP_avg["D"].set(.667*(m_fitter.m_avgr[0] + m_fitter.m_avgr[1] + m_fitter.m_avgr[2]));
         
         m_indiP_avg["dx"].set(.333*(m_fitter.m_avgx[0] + m_fitter.m_avgx[1] + m_fitter.m_avgx[2]) - 0.333*(m_setx1 + m_setx2 + m_setx3));
         m_indiP_avg["dy"].set(.333*(m_fitter.m_avgy[0] + m_fitter.m_avgy[1] + m_fitter.m_avgy[2]) - 0.333*(m_sety1 + m_sety2 + m_sety3));
         m_indiP_avg["dD"].set(.667*(m_fitter.m_avgr[0] + m_fitter.m_avgr[1] + m_fitter.m_avgr[2]) - 0.333*(m_setD1 + m_setD2 + m_setD3));
      }
      else
      {
         m_indiP_quad4["set-x"].set(m_setx4);
         m_indiP_quad4["x"].set(m_fitter.m_avgx[3]);
         m_indiP_quad4["dx"].set(m_fitter.m_avgx[3]-m_setx4);
         m_indiP_quad4["set-y"].set(m_sety4);
         m_indiP_quad4["y"].set(m_fitter.m_avgy[3]);
         m_indiP_quad4["dy"].set(m_fitter.m_avgy[3]-m_sety4);
         m_indiP_quad4["set-D"].set(m_setD4);
         m_indiP_quad4["D"].set(2*m_fitter.m_avgr[3]);
         m_indiP_quad4["dD"].set(2*m_fitter.m_avgr[3]-m_setD4);
         m_indiP_quad4["med"].set(m_fitter.m_med[3]);
         m_indiP_quad4.setState (INDI_BUSY);
         m_indiDriver->sendSetProperty (m_indiP_quad4);
         
         m_indiP_avg["x"].set(.25*(m_fitter.m_avgx[0] + m_fitter.m_avgx[1] + m_fitter.m_avgx[2] + m_fitter.m_avgx[3]));
         m_indiP_avg["y"].set(.25*(m_fitter.m_avgy[0] + m_fitter.m_avgy[1] + m_fitter.m_avgy[2] + m_fitter.m_avgy[3]));
         m_indiP_avg["D"].set(.5*(m_fitter.m_avgr[0] + m_fitter.m_avgr[1] + m_fitter.m_avgr[2] + m_fitter.m_avgr[3]));
         
         m_indiP_avg["dx"].set(.25*(m_fitter.m_avgx[0] + m_fitter.m_avgx[1] + m_fitter.m_avgx[2] + m_fitter.m_avgx[3]) - 0.25*(m_setx1 + m_setx2 + m_setx3 + m_setx4));
         m_indiP_avg["dy"].set(.25*(m_fitter.m_avgy[0] + m_fitter.m_avgy[1] + m_fitter.m_avgy[2] + m_fitter.m_avgy[3]) - 0.25*(m_sety1 + m_sety2 + m_sety3 + m_sety4));
         m_indiP_avg["dD"].set(.5*(m_fitter.m_avgr[0] + m_fitter.m_avgr[1] + m_fitter.m_avgr[2] + m_fitter.m_avgr[3]) - 0.25*(m_setD1 + m_setD2 + m_setD3 + m_setD4));
         m_indiDriver->sendSetProperty (m_indiP_avg);
         
      }
      
   }
   
   if(m_averaging)
   {
      ++m_navg;
      
      m_avgx1_accum += m_fitter.m_avgx[0];
      m_avgx1sq_accum += m_fitter.m_avgx[0]*m_fitter.m_avgx[0];
      
      m_avgy1_accum += m_fitter.m_avgy[0];
      m_avgy1sq_accum += m_fitter.m_avgy[0]*m_fitter.m_avgy[0];
      
      m_avgD1_accum += 2*m_fitter.m_avgr[0];
      m_avgD1sq_accum += 4*m_fitter.m_avgr[0]*m_fitter.m_avgr[0];
      
      m_avgmed1_accum += m_fitter.m_med[0];
      m_avgmed1sq_accum += m_fitter.m_med[0]*m_fitter.m_med[0];
      
      m_avgx1 = m_avgx1_accum / m_navg;
      m_varx1 = m_avgx1sq_accum / m_navg - m_avgx1*m_avgx1;
      
      m_avgy1 = m_avgy1_accum / m_navg;
      m_vary1 = m_avgy1sq_accum / m_navg - m_avgy1*m_avgy1;
      
      m_avgD1 = m_avgD1_accum / m_navg;
      m_varD1 = m_avgD1sq_accum / m_navg - m_avgD1*m_avgD1;
      
      m_avgmed1 = m_avgmed1_accum / m_navg;
      m_varmed1 = m_avgmed1sq_accum / m_navg - m_avgmed1*m_avgmed1;
      
      m_avgx2_accum += m_fitter.m_avgx[1];
      m_avgx2sq_accum += m_fitter.m_avgx[1]*m_fitter.m_avgx[1];
      
      m_avgy2_accum += m_fitter.m_avgy[1];
      m_avgy2sq_accum += m_fitter.m_avgy[1]*m_fitter.m_avgy[1];
      
      m_avgD2_accum += 2*m_fitter.m_avgr[1];
      m_avgD2sq_accum += 4*m_fitter.m_avgr[1]*m_fitter.m_avgr[1];
      
      m_avgmed2_accum += m_fitter.m_med[1];
      m_avgmed2sq_accum += m_fitter.m_med[1]*m_fitter.m_med[1];
      
      m_avgx2 = m_avgx2_accum / m_navg;
      m_varx2 = m_avgx2sq_accum / m_navg - m_avgx2*m_avgx2;
      
      m_avgy2 = m_avgy2_accum / m_navg;
      m_vary2 = m_avgy2sq_accum / m_navg - m_avgy2*m_avgy2;
      
      m_avgD2 = m_avgD2_accum / m_navg;
      m_varD2 = m_avgD2sq_accum / m_navg - m_avgD2*m_avgD2;
      
      m_avgmed2 = m_avgmed2_accum / m_navg;
      m_varmed2 = m_avgmed2sq_accum / m_navg - m_avgmed2*m_avgmed2;
      
      
      
      m_avgx3_accum += m_fitter.m_avgx[2];
      m_avgx3sq_accum += m_fitter.m_avgx[2]*m_fitter.m_avgx[2];
      
      m_avgy3_accum += m_fitter.m_avgy[2];
      m_avgy3sq_accum += m_fitter.m_avgy[2]*m_fitter.m_avgy[2];
      
      m_avgD3_accum += 2*m_fitter.m_avgr[2];
      m_avgD3sq_accum += 4*m_fitter.m_avgr[2]*m_fitter.m_avgr[2];
      
      m_avgmed3_accum += m_fitter.m_med[2];
      m_avgmed3sq_accum += m_fitter.m_med[2]*m_fitter.m_med[2];
      
      m_avgx3 = m_avgx3_accum / m_navg;
      m_varx3 = m_avgx3sq_accum / m_navg - m_avgx3*m_avgx3;
      
      m_avgy3 = m_avgy3_accum / m_navg;
      m_vary3 = m_avgy3sq_accum / m_navg - m_avgy3*m_avgy3;
      
      m_avgD3 = m_avgD3_accum / m_navg;
      m_varD3 = m_avgD3sq_accum / m_navg - m_avgD3*m_avgD3;
      
      m_avgmed3 = m_avgmed3_accum / m_navg;
      m_varmed3 = m_avgmed3sq_accum / m_navg - m_avgmed3*m_avgmed3;
      
      if(m_numPupils == 3)
      {
         double tmp = 0.333*(m_fitter.m_avgx[0]+m_fitter.m_avgx[1]+m_fitter.m_avgx[2]+m_fitter.m_avgx[3]);
         m_avgxAll_accum += tmp;
         m_avgxAllsq_accum += tmp*tmp;
         
         tmp = 0.333*(m_fitter.m_avgy[0]+m_fitter.m_avgy[1]+m_fitter.m_avgy[2]);
         m_avgyAll_accum += tmp;
         m_avgyAllsq_accum += tmp*tmp;
         
         tmp = 2*0.333*(m_fitter.m_avgr[0]+m_fitter.m_avgr[1]+m_fitter.m_avgr[2]);
         m_avgDAll_accum += tmp;
         m_avgDAllsq_accum += tmp*tmp;
         
         tmp = 0.333*(m_fitter.m_med[0]+m_fitter.m_med[1]+m_fitter.m_med[2]);
         m_avgmedAll_accum += tmp;
         m_avgmedAllsq_accum += tmp*tmp;
         
         m_avgxAll = m_avgxAll_accum / m_navg;
         m_varxAll = m_avgxAllsq_accum / m_navg - m_avgxAll*m_avgxAll;
         
         m_avgyAll = m_avgyAll_accum / m_navg;
         m_varyAll = m_avgyAllsq_accum / m_navg - m_avgyAll*m_avgyAll;
         
         m_avgDAll = m_avgDAll_accum / m_navg;
         m_varDAll = m_avgDAllsq_accum / m_navg - m_avgDAll*m_avgDAll;
         
         m_avgmedAll = m_avgmedAll_accum / m_navg;
         m_varmedAll = m_avgmedAllsq_accum / m_navg - m_avgmedAll*m_avgmedAll;
         
         
         std::cerr << "****************************************************************\n";
         std::cerr << "Averaged: " << m_navg << "\n";
         std::cerr << "Average x1: " << m_avgx1 << " +/- " << sqrt(m_varx1) << "\n";
         std::cerr << "Average y1: " << m_avgy1 << " +/- " << sqrt(m_vary1) << "\n";
         std::cerr << "Average D1: " << m_avgD1 << " +/- " << sqrt(m_varD1) << "\n";
         std::cerr << "Average med1: " << m_avgmed1 << " +/- " << sqrt(m_varmed1) << "\n\n";
         std::cerr << "Average x2: " << m_avgx2 << " +/- " << sqrt(m_varx2) << "\n";
         std::cerr << "Average y2: " << m_avgy2 << " +/- " << sqrt(m_vary2) << "\n";
         std::cerr << "Average D2: " << m_avgD2 << " +/- " << sqrt(m_varD2) << "\n";
         std::cerr << "Average med2: " << m_avgmed2 << " +/- " << sqrt(m_varmed2) << "\n\n";
         std::cerr << "Average x3: " << m_avgx3 << " +/- " << sqrt(m_varx3) << "\n";
         std::cerr << "Average y3: " << m_avgy3 << " +/- " << sqrt(m_vary3) << "\n";
         std::cerr << "Average D3: " << m_avgD3 << " +/- " << sqrt(m_varD3) << "\n";
         std::cerr << "Average med3: " << m_avgmed3 << " +/- " << sqrt(m_varmed3) << "\n\n";
         std::cerr << "Average xAll: " << m_avgxAll << " +/- " << sqrt(m_varxAll) << "\n";
         std::cerr << "Average yAll: " << m_avgyAll << " +/- " << sqrt(m_varyAll) << "\n";
         std::cerr << "Average DAll: " << m_avgDAll << " +/- " << sqrt(m_varDAll) << "\n";
         std::cerr << "Average medAll: " << m_avgmedAll << " +/- " << sqrt(m_varmedAll) << "\n\n";
      }
      else
      {
         m_avgx4_accum += m_fitter.m_avgx[3];
         m_avgx4sq_accum += m_fitter.m_avgx[3]*m_fitter.m_avgx[3];
         
         m_avgy4_accum += m_fitter.m_avgy[3];
         m_avgy4sq_accum += m_fitter.m_avgy[3]*m_fitter.m_avgy[3];
         
         m_avgD4_accum += 2*m_fitter.m_avgr[3];
         m_avgD4sq_accum += 4*m_fitter.m_avgr[3]*m_fitter.m_avgr[3];
         
         m_avgmed4_accum += m_fitter.m_med[3];
         m_avgmed4sq_accum += m_fitter.m_med[3]*m_fitter.m_med[3];
         
         m_avgx4 = m_avgx4_accum / m_navg;
         m_varx4 = m_avgx4sq_accum / m_navg - m_avgx4*m_avgx4;
         
         m_avgy4 = m_avgy4_accum / m_navg;
         m_vary4 = m_avgy4sq_accum / m_navg - m_avgy4*m_avgy4;
         
         m_avgD4 = m_avgD4_accum / m_navg;
         m_varD4 = m_avgD4sq_accum / m_navg - m_avgD4*m_avgD4;
         
         m_avgmed4 = m_avgmed4_accum / m_navg;
         m_varmed4 = m_avgmed4sq_accum / m_navg - m_avgmed4*m_avgmed4;
         
         
         double tmp = 0.25*(m_fitter.m_avgx[0]+m_fitter.m_avgx[1]+m_fitter.m_avgx[2]+m_fitter.m_avgx[3]);
         m_avgxAll_accum += tmp;
         m_avgxAllsq_accum += tmp*tmp;
         
         tmp = 0.25*(m_fitter.m_avgy[0]+m_fitter.m_avgy[1]+m_fitter.m_avgy[2]+m_fitter.m_avgy[3]);
         m_avgyAll_accum += tmp;
         m_avgyAllsq_accum += tmp*tmp;
         
         tmp = 2*0.25*(m_fitter.m_avgr[0]+m_fitter.m_avgr[1]+m_fitter.m_avgr[2]+m_fitter.m_avgr[3]);
         m_avgDAll_accum += tmp;
         m_avgDAllsq_accum += tmp*tmp;
         
         tmp = 0.25*(m_fitter.m_med[0]+m_fitter.m_med[1]+m_fitter.m_med[2]+m_fitter.m_med[3]);
         m_avgmedAll_accum += tmp;
         m_avgmedAllsq_accum += tmp*tmp;
         
         m_avgxAll = m_avgxAll_accum / m_navg;
         m_varxAll = m_avgxAllsq_accum / m_navg - m_avgxAll*m_avgxAll;
         
         m_avgyAll = m_avgyAll_accum / m_navg;
         m_varyAll = m_avgyAllsq_accum / m_navg - m_avgyAll*m_avgyAll;
         
         m_avgDAll = m_avgDAll_accum / m_navg;
         m_varDAll = m_avgDAllsq_accum / m_navg - m_avgDAll*m_avgDAll;
         
         m_avgmedAll = m_avgmedAll_accum / m_navg;
         m_varmedAll = m_avgmedAllsq_accum / m_navg - m_avgmedAll*m_avgmedAll;
         
         
         std::cerr << "****************************************************************\n";
         std::cerr << "Averaged: " << m_navg << "\n";
         std::cerr << "Average x1: " << m_avgx1 << " +/- " << sqrt(m_varx1) << "\n";
         std::cerr << "Average y1: " << m_avgy1 << " +/- " << sqrt(m_vary1) << "\n";
         std::cerr << "Average D1: " << m_avgD1 << " +/- " << sqrt(m_varD1) << "\n";
         std::cerr << "Average med1: " << m_avgmed1 << " +/- " << sqrt(m_varmed1) << "\n\n";
         std::cerr << "Average x2: " << m_avgx2 << " +/- " << sqrt(m_varx2) << "\n";
         std::cerr << "Average y2: " << m_avgy2 << " +/- " << sqrt(m_vary2) << "\n";
         std::cerr << "Average D2: " << m_avgD2 << " +/- " << sqrt(m_varD2) << "\n";
         std::cerr << "Average med2: " << m_avgmed2 << " +/- " << sqrt(m_varmed2) << "\n\n";
         std::cerr << "Average x3: " << m_avgx3 << " +/- " << sqrt(m_varx3) << "\n";
         std::cerr << "Average y3: " << m_avgy3 << " +/- " << sqrt(m_vary3) << "\n";
         std::cerr << "Average D3: " << m_avgD3 << " +/- " << sqrt(m_varD3) << "\n";
         std::cerr << "Average med3: " << m_avgmed3 << " +/- " << sqrt(m_varmed3) << "\n\n";
         std::cerr << "Average x4: " << m_avgx4 << " +/- " << sqrt(m_varx4) << "\n";
         std::cerr << "Average y4: " << m_avgy4 << " +/- " << sqrt(m_vary4) << "\n";
         std::cerr << "Average D4: " << m_avgD4 << " +/- " << sqrt(m_varD4) << "\n";
         std::cerr << "Average med4: " << m_avgmed4 << " +/- " << sqrt(m_varmed4) << "\n\n";
         std::cerr << "Average xAll: " << m_avgxAll << " +/- " << sqrt(m_varxAll) << "\n";
         std::cerr << "Average yAll: " << m_avgyAll << " +/- " << sqrt(m_varyAll) << "\n";
         std::cerr << "Average DAll: " << m_avgDAll << " +/- " << sqrt(m_varDAll) << "\n";
         std::cerr << "Average medAll: " << m_avgmedAll << " +/- " << sqrt(m_varmedAll) << "\n\n";
      }
   }
   
   m_threshShmim.md->write=1;
   m_edgeShmim.md->write=1;
   
   clock_gettime(CLOCK_REALTIME, &m_threshShmim.md->writetime);
   m_edgeShmim.md->writetime = m_threshShmim.md->writetime;
   
   m_threshShmim.md->atime = m_threshShmim.md->writetime;
   m_edgeShmim.md->atime = m_threshShmim.md->writetime;
   
   m_threshShmim.md->cnt0++;
   m_edgeShmim.md->cnt0++;
   
   memcpy(m_threshShmim.array.raw, m_fitIm.data(), m_fitIm.rows()*m_fitIm.cols()*sizeof(float));
   memcpy(m_edgeShmim.array.raw, m_edgeIm.data(), m_edgeIm.rows()*m_edgeIm.cols()*sizeof(float));

   m_threshShmim.md->write=0;
   m_edgeShmim.md->write=0;
   
   ImageStreamIO_sempost(&m_threshShmim,-1);
   ImageStreamIO_sempost(&m_edgeShmim,-1);
   
   return 0;
}
   
inline
int pupilFit::allocate(const refShmimT & dummy)
{
   static_cast<void>(dummy);
   
   std::lock_guard<std::mutex> guard(m_indiMutex);
   
   if(refShmimMonitorT::m_dataType != IMAGESTRUCT_FLOAT)
   {
      return log<software_error,-1>({__FILE__, __LINE__, "reference is not float"});
   }

   m_refIm.resize( refShmimMonitorT::m_width, refShmimMonitorT::m_height );

   return 0;
}   
   
inline
int pupilFit::processImage( void* curr_src,
                            const refShmimT & dummy
                          )
{
   static_cast<void>(dummy);
   
   for(unsigned nn=0; nn < refShmimMonitorT::m_width*refShmimMonitorT::m_height; ++nn)
   {
      m_refIm.data()[nn] += ((float*)curr_src) [nn];
   }

   log<text_log>("reference updated", logPrio::LOG_NOTICE);

   shmimMonitorT::m_restart = true;

   return 0;
}

INDI_NEWCALLBACK_DEFN(pupilFit, m_indiP_thresh)(const pcf::IndiProperty & ipRecv)
{
   if(ipRecv.getName() != m_indiP_thresh.getName())
   {
      log<software_error>({__FILE__,__LINE__, "wrong INDI property received."});
      return -1;
   }
   
   float target;
   
   if( indiTargetUpdate( m_indiP_thresh, target, ipRecv, true) < 0)
   {
      log<software_error>({__FILE__,__LINE__});
      return -1;
   }
   
   m_threshold = target;
   
   if(m_setPointSource == USEREFIM) shmimMonitorT::m_restart = true; //need to re-process the reference
   
   log<text_log>("set threshold = " + std::to_string(m_threshold), logPrio::LOG_NOTICE);
   return 0;
}

INDI_NEWCALLBACK_DEFN(pupilFit, m_indiP_averaging)(const pcf::IndiProperty & ipRecv)
{
   if(ipRecv.getName() != m_indiP_averaging.getName())
   {
      log<software_error>({__FILE__,__LINE__, "wrong INDI property received."});
      return -1;
   }

   if( ipRecv["toggle"].getSwitchState() == pcf::IndiElement::On)
   {
      
      m_avgx1_accum = 0;
      m_avgx1sq_accum = 0;
      m_avgy1_accum = 0;
      m_avgy1sq_accum = 0;
      m_avgD1_accum = 0;
      m_avgD1sq_accum = 0;
      m_avgmed1_accum = 0;
      m_avgmed1sq_accum = 0;
      
      m_avgx2_accum = 0;
      m_avgx2sq_accum = 0;
      m_avgy2_accum = 0;
      m_avgy2sq_accum = 0;
      m_avgD2_accum = 0;
      m_avgD2sq_accum = 0;
      m_avgmed2_accum = 0;
      m_avgmed2sq_accum = 0;
      
      m_avgx3_accum = 0;
      m_avgx3sq_accum = 0;
      m_avgy3_accum = 0;
      m_avgy3sq_accum = 0;
      m_avgD3_accum = 0;
      m_avgD3sq_accum = 0;
      m_avgmed3_accum = 0;
      m_avgmed3sq_accum = 0;
      
      m_avgx4_accum = 0;
      m_avgx4sq_accum = 0;
      m_avgy4_accum = 0;
      m_avgy4sq_accum = 0;
      m_avgD4_accum = 0;
      m_avgD4sq_accum = 0;
      m_avgmed4_accum = 0;
      m_avgmed4sq_accum = 0;
      
      m_avgxAll_accum = 0;
      m_avgxAllsq_accum = 0;
      m_avgyAll_accum = 0;
      m_avgyAllsq_accum = 0;
      m_avgDAll_accum = 0;
      m_avgDAllsq_accum = 0;
      m_avgmedAll_accum = 0;
      m_avgmedAllsq_accum = 0;
      
      m_navg = 0;
      m_averaging = true;   

      updateSwitchIfChanged(m_indiP_averaging, "toggle", pcf::IndiElement::On, INDI_BUSY);

      log<text_log>("began averaging");
      
   }   
   else if( ipRecv["toggle"].getSwitchState() == pcf::IndiElement::Off)
   {
      m_averaging = false;
      updateSwitchIfChanged(m_indiP_averaging, "toggle", pcf::IndiElement::Off, INDI_IDLE);

      log<text_log>("stopped averaging");
   }
   
   return 0;
}

INDI_NEWCALLBACK_DEFN(pupilFit, m_indiP_reload)(const pcf::IndiProperty & ipRecv)
{
   if(ipRecv.getName() != m_indiP_reload.getName())
   {
      log<software_error>({__FILE__,__LINE__, "wrong INDI property received."});
      return -1;
   }
   
   if( ipRecv["request"].getSwitchState() == pcf::IndiElement::On)
   {
      log<text_log>("reloading");
      shmimMonitorT::m_restart = 1;
   }
   
   return 0;
}

INDI_NEWCALLBACK_DEFN(pupilFit, m_indiP_update)(const pcf::IndiProperty & ipRecv)
{
   if(ipRecv.getName() != m_indiP_update.getName())
   {
      log<software_error>({__FILE__,__LINE__, "wrong INDI property received."});
      return -1;
   }
   
   if( ipRecv["request"].getSwitchState() == pcf::IndiElement::On)
   {
      std::lock_guard<std::mutex> guard(m_indiMutex);
      
      m_setx1 =  m_indiP_quad1["x"].get<float>();
      m_sety1 =  m_indiP_quad1["y"].get<float>();
      m_setD1 =  m_indiP_quad1["D"].get<float>();
      
      m_setx2 =  m_indiP_quad2["x"].get<float>();
      m_sety2 =  m_indiP_quad2["y"].get<float>();
      m_setD2 =  m_indiP_quad2["D"].get<float>();
      
      m_setx3 =  m_indiP_quad3["x"].get<float>();
      m_sety3 =  m_indiP_quad3["y"].get<float>();
      m_setD3 =  m_indiP_quad3["D"].get<float>();
      
      log<text_log>("Recorded current set-points: ");
      log<text_log>("Quad 1 set points: " + std::to_string(m_setx1) + " " +  std::to_string(m_sety1) + " " + std::to_string(m_setD1));
      log<text_log>("Quad 2 set points: " + std::to_string(m_setx2) + " " +  std::to_string(m_sety2) + " " + std::to_string(m_setD2));
      log<text_log>("Quad 3 set points: " + std::to_string(m_setx3) + " " +  std::to_string(m_sety3) + " " + std::to_string(m_setD3));

      if(m_numPupils == 4)
      {
         m_setx4 =  m_indiP_quad4["x"].get<float>();
         m_sety4 =  m_indiP_quad4["y"].get<float>();
         m_setD4 =  m_indiP_quad4["D"].get<float>();
         log<text_log>("Quad 4 set points: " + std::to_string(m_setx4) + " " +  std::to_string(m_sety4) + " " + std::to_string(m_setD4));
      } 

      if(m_setPointSource == USEUSERSET) shmimMonitorT::m_restart = true;
   }
   
   return 0;
}

INDI_NEWCALLBACK_DEFN(pupilFit, m_indiP_refmode)(const pcf::IndiProperty & ipRecv)
{
   if(ipRecv.getName() != m_indiP_refmode.getName())
   {
      log<software_error>({__FILE__,__LINE__, "wrong INDI property received."});
      return -1;
   }

   if(ipRecv.find("default"))
   {
      if( ipRecv["default"].getSwitchState() == pcf::IndiElement::On)
      {
         if( m_setPointSource != USEDEFSET)
         {
            log<text_log>("using default reference.", logPrio::LOG_NOTICE);
            m_setPointSource = USEDEFSET;
            shmimMonitorT::m_restart = true;
            return 0;
         }
      }
   }
   if(ipRecv.find("refim"))
   {
      if( ipRecv["refim"].getSwitchState() == pcf::IndiElement::On)
      {
         if( m_setPointSource != USEREFIM)
         {
            log<text_log>("using reference image.", logPrio::LOG_NOTICE);
            m_setPointSource = USEREFIM;
            shmimMonitorT::m_restart = true;
            return 0;
         }
      }
   }
   if(ipRecv.find("user"))
   {
      if( ipRecv["user"].getSwitchState() == pcf::IndiElement::On)
      {
         if( m_setPointSource != USEUSERSET)
         {
            log<text_log>("using user image.", logPrio::LOG_NOTICE);
            m_setPointSource = USEUSERSET;
            shmimMonitorT::m_restart = true;
            return 0;
         }
      }
   }
   
   return 0;
}
      
} //namespace app
} //namespace MagAOX

#endif //pupilFit_hpp<|MERGE_RESOLUTION|>--- conflicted
+++ resolved
@@ -772,17 +772,10 @@
       m_edgeShmimConnected = false;
    }
    
-<<<<<<< HEAD
    ImageStreamIO_createIm_gpu(&m_threshShmim , m_threshShmimName .c_str(), 3, imsize, m_dataType, -1, 1, IMAGE_NB_SEMAPHORE, 0, CIRCULAR_BUFFER | ZAXIS_TEMPORAL,0);
    m_threshShmimConnected = true;
    
    ImageStreamIO_createIm_gpu(&m_edgeShmim , m_edgeShmimName .c_str(), 3, imsize, m_dataType, -1, 1, IMAGE_NB_SEMAPHORE, 0, CIRCULAR_BUFFER | ZAXIS_TEMPORAL,0);
-=======
-   ImageStreamIO_createIm_gpu(&m_threshShmim , m_threshShmimName .c_str(), 3, imsize, shmimMonitorT::m_dataType, -1, 1, IMAGE_NB_SEMAPHORE, 0, CIRCULAR_BUFFER | ZAXIS_TEMPORAL);
-   m_threshShmimConnected = true;
-   
-   ImageStreamIO_createIm_gpu(&m_edgeShmim , m_edgeShmimName .c_str(), 3, imsize, shmimMonitorT::m_dataType, -1, 1, IMAGE_NB_SEMAPHORE, 0, CIRCULAR_BUFFER | ZAXIS_TEMPORAL);
->>>>>>> 24e66bc9
    m_edgeShmimConnected = true;
    
    if(m_edgeShmimConnected)
