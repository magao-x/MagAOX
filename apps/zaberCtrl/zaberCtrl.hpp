--- conflicted
+++ resolved
@@ -54,16 +54,11 @@
    
    ///@}
 
-<<<<<<< HEAD
-   double m_pos {0};
-
-=======
    double m_rawPos {0};
    double m_tgtRawPos {0};
    
    double m_pos {0};
    double m_tgtPos {0};
->>>>>>> 4e3c06bc
 
 public:
    /// Default c'tor.
@@ -105,13 +100,6 @@
 
    //INDI properties for user interaction:   
    pcf::IndiProperty m_indiP_pos;
-<<<<<<< HEAD
-   
-   pcf::IndiProperty m_indiP_home;
-   
-   //INDI_NEWCALLBACK_DECL(zaberCtrl, m_indiP_pos);
-   //INDI_NEWCALLBACK_DECL(zaberCtrl, m_indiP_home);
-=======
    pcf::IndiProperty m_indiP_rawpos;
    
    pcf::IndiProperty m_indiP_home;
@@ -119,24 +107,16 @@
    INDI_NEWCALLBACK_DECL(zaberCtrl, m_indiP_pos);
    INDI_NEWCALLBACK_DECL(zaberCtrl, m_indiP_rawpos);
    INDI_NEWCALLBACK_DECL(zaberCtrl, m_indiP_home);
->>>>>>> 4e3c06bc
    
    //INDI properties for interacting with Low-Level
    pcf::IndiProperty m_indiP_stageState;
    
    pcf::IndiProperty m_indiP_stageRawPos;
-<<<<<<< HEAD
-   
-   INDI_SETCALLBACK_DECL(zaberCtrl, m_indiP_stageState);
-   INDI_SETCALLBACK_DECL(zaberCtrl, m_indiP_stageRawPos);
-   
-=======
    pcf::IndiProperty m_indiP_stageTgtPos;
    
    INDI_SETCALLBACK_DECL(zaberCtrl, m_indiP_stageState);
    INDI_SETCALLBACK_DECL(zaberCtrl, m_indiP_stageRawPos);
    INDI_SETCALLBACK_DECL(zaberCtrl, m_indiP_stageTgtPos);
->>>>>>> 4e3c06bc
 };
 
 zaberCtrl::zaberCtrl() : MagAOXApp(MAGAOX_CURRENT_SHA1, MAGAOX_REPO_MODIFIED)
@@ -166,10 +146,7 @@
    
    REG_INDI_SETPROP(m_indiP_stageState, m_lowLevelName, "curr_state");
    REG_INDI_SETPROP(m_indiP_stageRawPos, m_lowLevelName, std::string("curr_pos"));
-<<<<<<< HEAD
-=======
    REG_INDI_SETPROP(m_indiP_stageRawPos, m_lowLevelName, std::string("tgt_pos"));
->>>>>>> 4e3c06bc
    
    return 0;
 }
@@ -177,44 +154,6 @@
 void zaberCtrl::loadConfig()
 {
    loadConfigImpl(config);
-<<<<<<< HEAD
-}
-
-int zaberCtrl::appStartup()
-{
-   REG_INDI_NEWPROP_NOCB(m_indiP_pos, "position", pcf::IndiProperty::Number);
-   m_indiP_pos.add (pcf::IndiElement("current"));
-   m_indiP_pos.add (pcf::IndiElement("target"));
-   m_indiP_pos.add (pcf::IndiElement("raw"));
-//    REG_INDI_NEWPROP(m_indiP_home, "home", pcf::IndiProperty::Text);
-//    m_indiP_home.add (pcf::IndiElement("request"));
-   
-   return 0;
-}
-
-int zaberCtrl::appLogic()
-{
-   //Check low level state.
-   // -- if power off, we are power off
-   // -- if not ready, we are notconnected
-   // -- if ready, then check stage state
-   // ---- if idle, then ready 
-   // ---- if busy, then operating
-   
-   //Echo position
-   
-   return 0;
-}
-
-int zaberCtrl::appShutdown()
-{
-   return 0;
-}
-
-INDI_SETCALLBACK_DEFN( zaberCtrl, m_indiP_stageState)(const pcf::IndiProperty &ipRecv)
-{
-   if( ipRecv.getName() != m_indiP_stageState.getName())
-=======
 }
 
 int zaberCtrl::appStartup()
@@ -330,23 +269,11 @@
 INDI_NEWCALLBACK_DEFN( zaberCtrl, m_indiP_home)(const pcf::IndiProperty &ipRecv)
 {
    if( ipRecv.getName() != m_indiP_home.getName())
->>>>>>> 4e3c06bc
-   {
-      log<software_error>({__FILE__, __LINE__, "Invalid INDI property."});
-      return -1;
-   }
-   
-<<<<<<< HEAD
-   if( ipRecv.find(m_stageName) != true ) //Just not our stage.
-   {
-      return 0;
-   }
-
-   std::string sstr = ipRecv[m_stageName].get<std::string>();
-   
-   if(sstr == "READY") state(stateCodes::READY);
-   if(sstr == "OPERATING") state(stateCodes::OPERATING);
-=======
+   {
+      log<software_error>({__FILE__, __LINE__, "Invalid INDI property."});
+      return -1;
+   }
+   
    if( !ipRecv.find("request") )
    {
       return 0;
@@ -354,21 +281,14 @@
    
    //Figure out how to home here -- need to create the var right?
    //if( sendNewProperty(m_indiP_stageTgtPos, m_lowLevelName, target) < 0 ) return log<software_error,-1>({__FILE__,__LINE__});
->>>>>>> 4e3c06bc
-   
-
-   return 0;
-}
-
-<<<<<<< HEAD
-INDI_SETCALLBACK_DEFN( zaberCtrl, m_indiP_stageRawPos )(const pcf::IndiProperty &ipRecv)
-{
-   if( ipRecv.getName() != m_indiP_stageRawPos.getName())
-=======
+   
+
+   return 0;
+}
+
 INDI_SETCALLBACK_DEFN( zaberCtrl, m_indiP_stageState)(const pcf::IndiProperty &ipRecv)
 {
    if( ipRecv.getName() != m_indiP_stageState.getName())
->>>>>>> 4e3c06bc
    {
       log<software_error>({__FILE__, __LINE__, "Invalid INDI property."});
       return -1;
@@ -379,16 +299,6 @@
       return 0;
    }
 
-<<<<<<< HEAD
-   double rawPos = ipRecv[m_stageName].get<double>();
-   
-   m_pos = rawPos / m_countsPerMillimeter;
-   
-   updateIfChanged(m_indiP_pos, "current", m_pos);
-   updateIfChanged(m_indiP_pos, "raw", rawPos);
-   
-
-=======
    std::string sstr = ipRecv[m_stageName].get<std::string>();
    
    if(sstr == "POWEROFF") state(stateCodes::POWEROFF);
@@ -457,7 +367,6 @@
    updateIfChanged(m_indiP_rawpos, "target", m_rawPos);   
    updateIfChanged(m_indiP_pos, "target", m_pos);
 
->>>>>>> 4e3c06bc
    return 0;
 }
 
