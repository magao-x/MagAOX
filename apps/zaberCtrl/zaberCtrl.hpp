--- conflicted
+++ resolved
@@ -480,15 +480,12 @@
       return 0;
    }
    
-<<<<<<< HEAD
    if(state() != stateCodes::READY)
    {
       log<text_log>("abs move to " + std::to_string(target) + " rejected due to not READY");
       return 0;
    }
    
-=======
->>>>>>> 3ef144c5
    log<text_log>("moving stage to " + std::to_string(target));
    
    std::lock_guard<std::mutex> guard(m_indiMutex);
