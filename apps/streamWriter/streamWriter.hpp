/** \file streamWriter.hpp
  * \brief The MagAO-X Image Stream Writer
  *
  * \author Jared R. Males (jaredmales@gmail.com)
  *
  * \ingroup streamWriter_files
  */

#ifndef streamWriter_hpp
#define streamWriter_hpp


#include <ImageStreamIO/ImageStruct.h>
#include <ImageStreamIO/ImageStreamIO.h>

#include <xrif/xrif.h>

#include <mx/sys/timeUtils.hpp>

#include "../../libMagAOX/app/MagAOXApp.hpp"

#include "../../magaox_git_version.h"



#define NOT_WRITING (0)
#define START_WRITING (1)
#define WRITING (2)
#define STOP_WRITING (3)

namespace MagAOX
{
namespace app
{

/** \defgroup streamWriter ImageStreamIO Stream Writing
  * \brief Writes the contents of an ImageStreamIO image stream to disk.
  *
  * <a href="../handbook/operating/software/apps/streamWriter.html">Application Documentation</a>
  *
  * \ingroup apps
  *
  */

/** \defgroup streamWriter_files ImageStreamIO Stream Writing
  * \ingroup streamWriter
  */

/** MagAO-X application to control writing ImageStreamIO streams to disk.
  *
  * \ingroup streamWriter
  * 
  */
class streamWriter : public MagAOXApp<>, public dev::telemeter<streamWriter>
{
   typedef dev::telemeter<streamWriter> telemeterT;

   friend class dev::telemeter<streamWriter>;

   //Give the test harness access.
   friend class streamWriter_test;
   
protected:

   /** \name configurable parameters 
     *@{
     */ 

   std::string m_rawimageDir; ///< The path where files will be saved.
   
   size_t m_circBuffLength {1024}; ///< The length of the circular buffer, in frames
   
   size_t m_writeChunkLength {512}; ///< The number of frames to write at a time
   
   std::string m_shmimName; ///< The name of the shared memory buffer.
   
   int m_semaphoreNumber {7}; ///< The image structure semaphore index.
   
   unsigned m_semWait {500000000}; //The time in nsec to wait on the semaphore.  Max is 999999999. Default is 5e8 nsec.
   
   int m_lz4accel {1};
   
   bool m_compress {true};
   ///@}
   
   
   size_t m_width {0}; ///< The width of the image
   size_t m_height {0}; ///< The height of the image
   uint8_t m_dataType {0}; ///< The ImageStreamIO type code.
   int m_typeSize {0}; ///< The pixel byte depth
       
   char * m_rawImageCircBuff {nullptr};
   uint64_t * m_timingCircBuff {nullptr};
   
   size_t m_currImage {0};
         
   //Writer book-keeping:
   int m_writing {NOT_WRITING}; ///< Controls whether or not images are being written, and sequences start and stop of writing.
   
   uint64_t m_currChunkStart {0}; ///< The circular buffer starting position of the current to-be-written chunk.
   uint64_t m_nextChunkStart {0}; ///< The circular buffer starting position of the next to-be-written chunk.
   
   uint64_t m_currSaveStart {0}; ///< The circular buffer position at which to start saving.
   uint64_t m_currSaveStop {0}; ///< The circular buffer position at which to stop saving.
   
   bool m_logSaveStart {0}; ///< Flag indicating that the start saving log should entry should be made.
   uint64_t m_currSaveStartFrameNo {0}; ///< The frame number of the image at which saving started (for logging)
   uint64_t m_currSaveStopFrameNo {0}; ///< The frame number of the image at which saving stopped (for logging)
   
   ///The xrif compression handle for image data
   xrif_t m_xrif {nullptr};
   
   ///Storage for the xrif image data file header
   char * m_xrif_header {nullptr};
   
   ///The xrif compression handle for image data
   xrif_t m_xrif_timing {nullptr};
   
   ///Storage for the xrif image data file header
   char * m_xrif_timing_header {nullptr};
   
   
public:

   ///Default c'tor
   streamWriter();

   ///Destructor
   ~streamWriter() noexcept;

   /// Setup the configuration system (called by MagAOXApp::setup())
   virtual void setupConfig();

   /// load the configuration system results (called by MagAOXApp::setup())
   virtual void loadConfig();

   /// Startup functions
   /** Sets up the INDI vars.
     *
     */
   virtual int appStartup();

   /// Implementation of the FSM for the Siglent SDG
   virtual int appLogic();


   /// Do any needed shutdown tasks.  Currently nothing in this app.
   virtual int appShutdown();
   
protected:
   
   /** \name SIGSEGV & SIGBUS signal handling
     * These signals occur as a result of a ImageStreamIO source server resetting (e.g. changing frame sizes).
     * When they occur a restart of the framegrabber and framewriter thread main loops is triggered.
     * 
     * @{
     */ 
   bool m_restart {false};
   
   static streamWriter * m_selfWriter; ///< Static pointer to this (set in constructor).  Used for getting out of the static SIGSEGV handler.

   /// Initialize the xrif system.
   /** Allocates the handles and headers pointers.
     *
     * \returns 0 on success.
     * \returns -1 on error.
     */
   int initialize_xrif();
   
   ///Sets the handler for SIGSEGV and SIGBUS
   /** These are caused by ImageStreamIO server resets.
     */
   int setSigSegvHandler();
   
   ///The handler called when SIGSEGV or SIGBUS is received, which will be due to ImageStreamIO server resets.  Just a wrapper for handlerSigSegv.
   static void _handlerSigSegv( int signum,
                                siginfo_t *siginf,
                                void *ucont
                              );

   ///Handles SIGSEGV and SIGBUS.  Sets m_restart to true.
   void handlerSigSegv( int signum,
                        siginfo_t *siginf,
                        void *ucont
                      );
   ///@}

   /** \name Framegrabber Thread 
     * This thread monitors the ImageStreamIO buffer and copies its images to the circular buffer.
     *
     * @{
     */ 
   int m_fgThreadPrio {1}; ///< Priority of the framegrabber thread, should normally be > 00.

   std::string m_fgCpuset; ///< The cpuset for the framegrabber thread.  Ignored if empty (the default).

   std::thread m_fgThread; ///< A separate thread for the actual framegrabbings

   bool m_fgThreadInit {true}; ///< Synchronizer to ensure f.g. thread initializes before doing dangerous things.
  
   pid_t m_fgThreadID {0}; ///< F.g. thread PID.

   pcf::IndiProperty m_fgThreadProp; ///< The property to hold the f.g. thread details.
 
   /// Worker function to allocate the circular buffers.
   /** This takes place in the fg thread after connecting to the stream.
     * 
     * \returns 0 on sucess.
     * \returns -1 on error.
     */ 
   int allocate_circbufs();
   
   /// Worker function to configure and allocate the xrif handles.
   /** This takes place in the fg thread after connecting to the stream.
     * 
     * \returns 0 on sucess.
     * \returns -1 on error.
     */ 
   int allocate_xrif();

   
   ///Thread starter, called by fgThreadStart on thread construction.  Calls fgThreadExec.
   static void fgThreadStart( streamWriter * s /**< [in] a pointer to an streamWriter instance (normally this) */);

   /// Execute the frame grabber main loop.
   void fgThreadExec();

   ///@}
   
   /** \name Stream Writer Thread 
     * This thread writes chunks of the circular buffer to disk.
     *
     * @{
     */ 
   int m_swThreadPrio {1}; ///< Priority of the stream writer thread, should normally be > 0, and <= m_fgThreadPrio.

   std::string m_swCpuset; ///< The cpuset for the framegrabber thread.  Ignored if empty (the default).

   sem_t m_swSemaphore; ///< Semaphore used to synchronize the fg thread and the sw thread.
   
   std::thread m_swThread; ///< A separate thread for the actual writing

   bool m_swThreadInit {true}; ///< Synchronizer to ensure s.w. thread initializes before doing dangerous things.
   
   pid_t m_swThreadID {0}; ///< S.w. thread pid.
 
   pcf::IndiProperty m_swThreadProp; ///< The property to hold the s.w. thread details.

   size_t m_fnameSz {0};
   
   char * m_fname {nullptr};
      
   std::string m_fnameBase;
   
   ///Thread starter, called by swThreadStart on thread construction.  Calls swThreadExec.
   static void swThreadStart( streamWriter * s /**< [in] a pointer to an streamWriter instance (normally this) */);

   /// Execute the stream writer main loop.
   void swThreadExec();

   /// Function called when semaphore is raised to do the encode and write.
   int doEncode();
   ///@}
   
   //INDI:
protected:
   //declare our properties
   pcf::IndiProperty m_indiP_writing;

   pcf::IndiProperty m_indiP_xrifStats;
   
public:
   INDI_NEWCALLBACK_DECL(streamWriter, m_indiP_writing);

   void updateINDI();
   
   /** \name Telemeter Interface
     * 
     * @{
     */ 
   int checkRecordTimes();
   
   int recordTelem( const telem_saving_state * );

   int recordSavingState( bool force = false );
   int recordSavingStats( bool force = false );

   ///@}

};

//Set self pointer to null so app starts up uninitialized.
streamWriter * streamWriter::m_selfWriter = nullptr;

inline
streamWriter::streamWriter() : MagAOXApp(MAGAOX_CURRENT_SHA1, MAGAOX_REPO_MODIFIED)
{
   m_powerMgtEnabled = false;
 
   m_selfWriter = this;
   
   return;
}

inline
streamWriter::~streamWriter() noexcept
{
   if(m_xrif) xrif_delete(m_xrif);
   
   if(m_xrif_header) free(m_xrif_header);
   
   if(m_xrif_timing) xrif_delete(m_xrif_timing);
   
   if(m_xrif_timing_header) free(m_xrif_timing_header);

   
   return;
}

inline
void streamWriter::setupConfig()
{
   config.add("writer.savePath", "", "writer.savePath", argType::Required, "writer", "savePath", false, "string", "The absolute path where images are saved. Will use MagAO-X default if not set.");
   
   config.add("writer.circBuffLength", "", "writer.circBuffLength", argType::Required, "writer", "circBuffLength", false, "size_t", "The length in frames of the circular buffer. Should be an integer multiple of and larger than writeChunkLength.");
   
   config.add("writer.writeChunkLength", "", "writer.writeChunkLength", argType::Required, "writer", "writeChunkLength", false, "size_t", "The length in frames of the chunks to write to disk. Should be smaller than circBuffLength.");
   
   config.add("writer.threadPrio", "", "writer.threadPrio", argType::Required, "writer", "threadPrio", false, "int", "The real-time priority of the stream writer thread.");
   
   config.add("writer.cpuset", "", "writer.cpuset", argType::Required, "writer", "cpuset", false, "int", "The cpuset for the writer thread.");
   
   config.add("writer.compress", "", "writer.compress", argType::Required, "writer", "compress", false, "bool", "Flag to set whether compression is used.  Default true.");

   config.add("writer.lz4accel", "", "writer.lz4accel", argType::Required, "writer", "lz4accel", false, "int", "The LZ4 acceleration parameter.  Larger is faster, but lower compression.");
   
   config.add("framegrabber.shmimName", "", "framegrabber.shmimName", argType::Required, "framegrabber", "shmimName", false, "int", "The name of the stream to monitor. From /tmp/shmimName.im.shm.");
   
   config.add("framegrabber.semaphoreNumber", "", "framegrabber.semaphoreNumber", argType::Required, "framegrabber", "semaphoreNumber", false, "int", "The semaphore to wait on. Default is 7.");

   config.add("framegrabber.semWait", "", "framegrabber.semWait", argType::Required, "framegrabber", "semWait", false, "int", "The time in nsec to wait on the semaphore.  Max is 999999999. Default is 5e8 nsec.");
   
   config.add("framegrabber.threadPrio", "", "framegrabber.threadPrio", argType::Required, "framegrabber", "threadPrio", false, "int", "The real-time priority of the framegrabber thread.");

   config.add("framegrabber.cpuset", "", "framegrabber.cpuset", argType::Required, "framegrabber", "cpuset", false, "string", "The cpuset for the framegrabber thread.");

   telemeterT::setupConfig(config);
}



inline
void streamWriter::loadConfig()
{
   
   
   config(m_circBuffLength, "writer.circBuffLength");
   config(m_writeChunkLength, "writer.writeChunkLength");
   config(m_swThreadPrio, "writer.threadPrio");
   config(m_swCpuset, "writer.cpuset");
   config(m_compress, "writer.compress");
   config(m_lz4accel, "writer.lz4accel");
   if(m_lz4accel < XRIF_LZ4_ACCEL_MIN) m_lz4accel = XRIF_LZ4_ACCEL_MIN;
   if(m_lz4accel > XRIF_LZ4_ACCEL_MAX) m_lz4accel = XRIF_LZ4_ACCEL_MAX;
   
   config(m_shmimName, "framegrabber.shmimName");
   config(m_semaphoreNumber, "framegrabber.semaphoreNumber");
   config(m_semWait, "framegrabber.semWait");
   
   
   config(m_fgThreadPrio, "framegrabber.threadPrio");
   config(m_fgCpuset, "framegrabber.cpuset");

   //Set some defaults
   //Setup default log path
   m_rawimageDir = MagAOXPath + "/" + MAGAOX_rawimageRelPath + "/" + m_shmimName;
   config(m_rawimageDir, "writer.savePath");

   if(telemeterT::loadConfig(config) < 0)
   {
      log<text_log>("Error during telemeter config", logPrio::LOG_CRITICAL);
      m_shutdown = true;
   }
}



inline
int streamWriter::appStartup()
{
   //Create save directory.
   errno = 0;
   if( mkdir(m_rawimageDir.c_str(), S_IRWXU | S_IRWXG | S_IROTH | S_IXOTH) < 0 )
   {
      if( errno != EEXIST)
      {
         std::stringstream logss;
         logss << "Failed to create image directory (" << m_rawimageDir << ").  Errno says: " << strerror(errno);
         log<software_critical>({__FILE__, __LINE__, errno, 0, logss.str()});

         return -1;
      }

   }
   
   // set up the  INDI properties
   createStandardIndiToggleSw(m_indiP_writing, "writing");
   registerIndiPropertyNew(m_indiP_writing, INDI_NEWCALLBACK(m_indiP_writing));
      
  
   //Register the stats INDI property
   REG_INDI_NEWPROP_NOCB(m_indiP_xrifStats, "xrif", pcf::IndiProperty::Number);
   m_indiP_xrifStats.setLabel("xrif compression performance");
   
   indi::addNumberElement<float>(m_indiP_xrifStats, "ratio", 0, 1.0, 0.0, "%0.2f", "Compression Ratio");
   
   indi::addNumberElement<float>(m_indiP_xrifStats, "differenceMBsec", 0, std::numeric_limits<float>::max(), 0.0, "%0.2f", "Differencing Rate [MB/sec]");
   
   indi::addNumberElement<float>(m_indiP_xrifStats, "reorderMBsec", 0, std::numeric_limits<float>::max(), 0.0, "%0.2f", "Reordering Rate [MB/sec]");
   
   indi::addNumberElement<float>(m_indiP_xrifStats, "compressMBsec", 0, std::numeric_limits<float>::max(), 0.0, "%0.2f", "Compression Rate [MB/sec]");
   
   indi::addNumberElement<float>(m_indiP_xrifStats, "encodeMBsec", 0, std::numeric_limits<float>::max(), 0.0, "%0.2f", "Total Encoding Rate [MB/sec]");
   
   indi::addNumberElement<float>(m_indiP_xrifStats, "differenceFPS", 0, std::numeric_limits<float>::max(), 0.0, "%0.2f", "Differencing Rate [f.p.s.]");
   
   indi::addNumberElement<float>(m_indiP_xrifStats, "reorderFPS", 0, std::numeric_limits<float>::max(), 0.0, "%0.2f", "Reordering Rate [f.p.s.]");
   
   indi::addNumberElement<float>(m_indiP_xrifStats, "compressFPS", 0, std::numeric_limits<float>::max(), 0.0, "%0.2f", "Compression Rate [f.p.s.]");
   
   indi::addNumberElement<float>(m_indiP_xrifStats, "encodeFPS", 0, std::numeric_limits<float>::max(), 0.0, "%0.2f", "Total Encoding Rate [f.p.s.]");
   
   
   //Now set up the framegrabber and writer threads.
   // - need SIGSEGV and SIGBUS handling for ImageStreamIO restarts
   // - initialize the semaphore 
   // - start the threads
   
   if(setSigSegvHandler() < 0) return log<software_error, -1>({__FILE__, __LINE__});
   
   if(sem_init(&m_swSemaphore, 0,0) < 0) return log<software_critical, -1>({__FILE__, __LINE__, errno,0, "Initializing S.W. semaphore"});
   
   //Check if we have a safe writeChunkLengthh
   if( m_circBuffLength % m_writeChunkLength != 0)
   {
      return log<software_critical, -1>({__FILE__,__LINE__, "Write chunk length is not a divisor of circular buffer length."});
   }
   
   
   if(initialize_xrif() < 0) log<software_critical,-1>({__FILE__, __LINE__});
   

   if(threadStart( m_fgThread, m_fgThreadInit, m_fgThreadID, m_fgThreadProp, m_fgThreadPrio, m_fgCpuset, "framegrabber", this, fgThreadStart)  < 0)
   {
      return log<software_critical,-1>({__FILE__, __LINE__});
   }

   if(threadStart( m_swThread, m_swThreadInit, m_swThreadID, m_swThreadProp, m_swThreadPrio, m_swCpuset, "streamwriter", this, swThreadStart) < 0)
   {
      log<software_critical,-1>({__FILE__, __LINE__});
   }
<<<<<<< HEAD
  

=======

   if(telemeterT::appStartup() < 0)
   {
      return log<software_error,-1>({__FILE__,__LINE__});
   }
   
>>>>>>> 65b7b52a
   return 0;

}

inline
int streamWriter::appLogic()
{

   //first do a join check to see if other threads have exited.
   //these will throw if the threads are really gone
   try
   {
      if(pthread_tryjoin_np(m_fgThread.native_handle(),0) == 0)
      {
         log<software_error>({__FILE__, __LINE__, "framegrabber thread has exited"});
         return -1;
      }
   }
   catch(...)
   {
      log<software_error>({__FILE__, __LINE__, "streamwriter thread has exited"});
      return -1;
   }

   try 
   {
      if(pthread_tryjoin_np(m_swThread.native_handle(),0) == 0)
      {
         log<software_error>({__FILE__, __LINE__, "stream thread has exited"});
         return -1;
      }
   }
   catch(...)
   {
      log<software_error>({__FILE__, __LINE__, "streamwriter thread has exited"});
      return -1;
   }
   
   switch(m_writing)
   {
      case NOT_WRITING:
         state(stateCodes::READY);
         break;
      default:
         state(stateCodes::OPERATING);
   }
   
   if(state() == stateCodes::OPERATING)
   {
      if(telemeterT::appLogic() < 0)
      {
         log<software_error>({__FILE__, __LINE__});
         return 0;
      }
   }

   updateINDI();
 
   return 0;

}

inline
int streamWriter::appShutdown()
{
   try
   {
      if(m_fgThread.joinable())
      {
         m_fgThread.join();
      }
   }
   catch(...){}
   
   try 
   {
      if(m_swThread.joinable())
      {
         m_swThread.join();
      }
   }
   catch(...){}
   
   if(m_xrif)
   {
      xrif_delete(m_xrif);
      m_xrif=nullptr;
   }
   
   if(m_xrif_timing)
   {
      xrif_delete(m_xrif_timing);
      m_xrif_timing=nullptr;
   }

   telemeterT::appShutdown();
   
   return 0;
}
inline
int streamWriter::initialize_xrif()
{
   xrif_error_t rv = xrif_new(&m_xrif);
   if( rv != XRIF_NOERROR )
   {
      return log<software_critical, -1>({__FILE__,__LINE__, 0, rv, "xrif handle allocation or initialization error."});
   }

   if(m_compress)
   {
      rv = xrif_configure(m_xrif, XRIF_DIFFERENCE_PREVIOUS, XRIF_REORDER_BYTEPACK, XRIF_COMPRESS_LZ4);
      if( rv != XRIF_NOERROR )
      {
         return log<software_critical, -1>({__FILE__,__LINE__, 0, rv, "xrif handle configuration error."});
      }
   }
   else
   {
      std::cerr << "not compressing . . . \n";
      rv = xrif_configure(m_xrif, XRIF_DIFFERENCE_NONE, XRIF_REORDER_NONE, XRIF_COMPRESS_NONE);
      if( rv != XRIF_NOERROR )
      {
         return log<software_critical, -1>({__FILE__,__LINE__, 0, rv, "xrif handle configuration error."});
      }
      
   }
 
   errno = 0;
   m_xrif_header = (char *) malloc( XRIF_HEADER_SIZE * sizeof(char));
   if(m_xrif_header == NULL)
   {
      return log<software_critical, -1>({__FILE__,__LINE__, errno, 0, "xrif header allocation failed."});
   }
   
   rv = xrif_new(&m_xrif_timing);
   if( rv != XRIF_NOERROR )
   {
      return log<software_critical, -1>({__FILE__,__LINE__, 0, rv, "xrif handle allocation or initialization error."});
   }

   //m_xrif_timing->reorder_method = XRIF_REORDER_NONE;
   rv = xrif_configure(m_xrif_timing, XRIF_DIFFERENCE_NONE, XRIF_REORDER_NONE, XRIF_COMPRESS_NONE);
   if( rv != XRIF_NOERROR )
   {
      return log<software_critical, -1>({__FILE__,__LINE__, 0, rv, "xrif handle configuration error."});
   }
   
   errno = 0;
   m_xrif_timing_header = (char *) malloc( XRIF_HEADER_SIZE * sizeof(char));
   if(m_xrif_timing_header == NULL)
   {
      return log<software_critical, -1>({__FILE__,__LINE__, errno, 0, "xrif header allocation failed."});
   }
   
   return 0;
}

inline
int streamWriter::setSigSegvHandler()
{
   struct sigaction act;
   sigset_t set;

   act.sa_sigaction = &streamWriter::_handlerSigSegv;
   act.sa_flags = SA_SIGINFO;
   sigemptyset(&set);
   act.sa_mask = set;

   errno = 0;
   if( sigaction(SIGSEGV, &act, 0) < 0 )
   {
      std::string logss = "Setting handler for SIGSEGV failed. Errno says: ";
      logss += strerror(errno);

      log<software_error>({__FILE__, __LINE__, errno, 0, logss});

      return -1;
   }

   errno = 0;
   if( sigaction(SIGBUS, &act, 0) < 0 )
   {
      std::string logss = "Setting handler for SIGBUS failed. Errno says: ";
      logss += strerror(errno);

      log<software_error>({__FILE__, __LINE__, errno, 0,logss});

      return -1;
   }

   log<text_log>("Installed SIGSEGV/SIGBUS signal handler.", logPrio::LOG_DEBUG);

   return 0;
}

inline
void streamWriter::_handlerSigSegv( int signum,
                                    siginfo_t *siginf,
                                    void *ucont
                                  )
{
   m_selfWriter->handlerSigSegv(signum, siginf, ucont);
}

inline
void streamWriter::handlerSigSegv( int signum,
                                   siginfo_t *siginf,
                                   void *ucont
                                 )
{
   static_cast<void>(signum);
   static_cast<void>(siginf);
   static_cast<void>(ucont);
   
   m_restart = true;

   return;
}

inline 
int streamWriter::allocate_circbufs()
{
   if(m_rawImageCircBuff)
   {
      free(m_rawImageCircBuff);
   }

   errno = 0;
   m_rawImageCircBuff = (char *) malloc( m_width*m_height*m_typeSize*m_circBuffLength );
   
   if(m_rawImageCircBuff == NULL)
   {
      return log<software_critical,-1>({__FILE__,__LINE__, errno, 0, "buffer allocation failure"});
   }
   
   if(m_timingCircBuff)
   {
      free(m_timingCircBuff);
   }
   
   errno = 0;
   m_timingCircBuff = (uint64_t *) malloc( 5*sizeof(uint64_t)*m_circBuffLength);
   if(m_timingCircBuff == NULL)
   {
      return log<software_critical,-1>({__FILE__,__LINE__, errno, 0, "buffer allocation failure"});
   }
   
   return 0;
}

inline
int streamWriter::allocate_xrif()
{   
   //Set up the image data xrif handle
   xrif_error_t rv;
   
   if(m_compress)
   {
      rv = xrif_configure(m_xrif, XRIF_DIFFERENCE_PREVIOUS, XRIF_REORDER_BYTEPACK, XRIF_COMPRESS_LZ4);
      if( rv != XRIF_NOERROR )
      {
         return log<software_critical,-1>({__FILE__,__LINE__, 0, rv, "xrif handle configuration error."});
      }
   }
   else
   {
      std::cerr << "not compressing . . . \n";
      rv = xrif_configure(m_xrif, XRIF_DIFFERENCE_NONE, XRIF_REORDER_NONE, XRIF_COMPRESS_NONE);
      if( rv != XRIF_NOERROR )
      {
         return log<software_critical,-1>({__FILE__,__LINE__, 0, rv, "xrif handle configuration error."});
      }
   }
   
   rv = xrif_set_size(m_xrif, m_width, m_height, 1, m_writeChunkLength, m_dataType);
   if( rv != XRIF_NOERROR )
   {
      return log<software_critical,-1>({__FILE__,__LINE__, 0, rv, "xrif_set_size error."});
   }
   
   rv = xrif_allocate_raw(m_xrif);
   if( rv != XRIF_NOERROR )
   {
      return log<software_critical,-1>({__FILE__,__LINE__, 0, rv, "xrif_allocate_raw error."});
   }
   
   rv = xrif_allocate_reordered(m_xrif);
   if( rv != XRIF_NOERROR )
   {
      return log<software_critical,-1>({__FILE__,__LINE__, 0, rv, "xrif_allocate_reordered error."});
   }
   
   //Set up the timing data xrif handle
   rv = xrif_configure(m_xrif_timing, XRIF_DIFFERENCE_NONE, XRIF_REORDER_NONE, XRIF_COMPRESS_NONE);
   if( rv != XRIF_NOERROR )
   {
      return log<software_critical,-1>({__FILE__,__LINE__, 0, rv, "xrif handle configuration error."});
   }
   
   rv = xrif_set_size(m_xrif_timing, 5,1,1, m_writeChunkLength, XRIF_TYPECODE_UINT64);
   if( rv != XRIF_NOERROR )
   {
      return log<software_critical,-1>({__FILE__,__LINE__, 0, rv, "xrif_set_size error."});
   }
   
   rv = xrif_allocate_raw(m_xrif_timing);      
   if( rv != XRIF_NOERROR )
   {
      return log<software_critical,-1>({__FILE__,__LINE__, 0, rv, "xrif_allocate_raw error."});
   }
   
   rv = xrif_allocate_reordered(m_xrif_timing);
   if( rv != XRIF_NOERROR )
   {
      return log<software_critical,-1>({__FILE__,__LINE__, 0, rv, "xrif_allocate_reordered error."});
   }
   
   return 0;
}


inline
void streamWriter::fgThreadStart( streamWriter * o)
{
   o->fgThreadExec();
}

inline
void streamWriter::fgThreadExec()
{
   m_fgThreadID = syscall(SYS_gettid);

   //Wait fpr the thread starter to finish initializing this thread.
   while(m_fgThreadInit == true && m_shutdown == 0)
   {
       sleep(1);
   }
   
   timespec missing_ts;

   IMAGE image;
   bool opened = false;
   
   while(m_shutdown == 0)
   {
      /* Initialize ImageStreamIO
       */
      opened = false;
      m_restart = false; //Set this up front, since we're about to restart.
      
      sem_t * sem {nullptr}; ///< The semaphore to monitor for new image data
      
      while(!opened && !m_shutdown && !m_restart)
      {
         if( ImageStreamIO_openIm(&image, m_shmimName.c_str()) == 0)
         {
            if(image.md[0].sem <= m_semaphoreNumber) 
            {
               ImageStreamIO_closeIm(&image);
               mx::sys::sleep(1); //We just need to wait for the server process to finish startup.
            }
            else
            {
               opened = true;
            }
         }
         else
         {
            mx::sys::sleep(1); //be patient
         }
      }
      
      if(m_shutdown || !opened) return;
    
      m_semaphoreNumber = ImageStreamIO_getsemwaitindex(&image, m_semaphoreNumber); //ask for semaphore we had before

      if(m_semaphoreNumber < 0)
      {
         log<software_critical>({__FILE__,__LINE__, "No valid semaphore found for " + m_shmimName + ". Source process will need to be restarted."});
         return;
      }

      log<software_info>({__FILE__,__LINE__, "got semaphore index " + std::to_string(m_semaphoreNumber) + " for " + m_shmimName });
      
      ImageStreamIO_semflush(&image, m_semaphoreNumber);
      
      sem = image.semptr[m_semaphoreNumber];
      
      m_dataType = image.md[0].datatype;
      m_typeSize = ImageStreamIO_typesize(m_dataType);
      m_width = image.md[0].size[0];
      m_height = image.md[0].size[1];
      size_t length;
      if(image.md[0].naxis == 3)
      {
         length = image.md[0].size[2];
      }
      else 
      {
         length = 1;
      }
      std::cerr << "connected" << " " << m_width << "x" << m_height << "x" << (int) m_dataType << " (" << m_typeSize << ")" <<  std::endl;
   
      //Now allocate the circBuffs 
      if(allocate_circbufs() < 0) return; //will cause shutdown!

      // And allocate the xrifs
      if(allocate_xrif() < 0) return; //Will cause shutdown!

      uint8_t atype;
      size_t snx, sny, snz;


      uint64_t curr_image; //The current cnt1 index
      m_currImage = 0;
      m_currChunkStart = 0;
      m_nextChunkStart = 0;
      
      uint64_t last_cnt0 = ((uint64_t) -1);
      
      //This is the main image grabbing loop.
      while(!m_shutdown && !m_restart)
      {
         timespec ts;
         
         if(clock_gettime(CLOCK_REALTIME, &ts) < 0)
         {
            log<software_critical>({__FILE__,__LINE__,errno,0,"clock_gettime"}); 
            return;
         }
         
         mx::sys::timespecAddNsec(ts, m_semWait);
         
         if(sem_timedwait(sem, &ts) == 0)
         {
            if(image.md[0].naxis > 2) ///\todo change to naxis?
            {
               curr_image = image.md[0].cnt1;
            }
            else curr_image = 0;

            atype = image.md[0].datatype;
            snx = image.md[0].size[0];
            sny = image.md[0].size[1];
            if(image.md[0].naxis == 3)
            {
               snz = image.md[0].size[2];
            }
            else
            {
               snz = 1;
            }

            if( atype!= m_dataType || snx != m_width || sny != m_height || snz != length )
            {
               //**** close out here

               break; //exit the nearest while loop and get the new image setup.
            }
         
<<<<<<< HEAD
            if(m_shutdown || m_restart) break; //Check for exit signals
         
            uint64_t new_cnt0;
            if(image.cntarray)
            {
               new_cnt0 = image.cntarray[curr_image];
            }
            else
            {
               new_cnt0 = image.md[0].cnt0;
            }

            if(new_cnt0  == last_cnt0 )
=======
            if(m_shutdown || m_restart) 
            {
               //**** close out here

               break; //Check for exit signals
            }
           
            if( image.cntarray[curr_image] == last_cnt0 )
>>>>>>> 65b7b52a
            {
               log<text_log>("semaphore raised but cnt0 has not changed -- we're probably getting behind", logPrio::LOG_WARNING);
               continue;
            }
            
            last_cnt0 = new_cnt0;
                        
            
            char * curr_dest = m_rawImageCircBuff + m_currImage*m_width*m_height*m_typeSize;
            char * curr_src = (char *) image.array.raw + curr_image*m_width*m_height*m_typeSize;
            
            memcpy( curr_dest, curr_src , m_width*m_height*m_typeSize);
            
            uint64_t * curr_timing = m_timingCircBuff + 5*m_currImage;

            if(image.cntarray)
            {
               curr_timing[0] = image.cntarray[curr_image];
               curr_timing[1] = image.atimearray[curr_image].tv_sec;
               curr_timing[2] = image.atimearray[curr_image].tv_nsec;
               curr_timing[3] = image.writetimearray[curr_image].tv_sec;
               curr_timing[4] = image.writetimearray[curr_image].tv_nsec;
            }
            else
            {
               curr_timing[0] = image.md[0].cnt0;
               curr_timing[1] = image.md[0].atime.tv_sec;
               curr_timing[2] = image.md[0].atime.tv_nsec;
               curr_timing[3] = image.md[0].writetime.tv_sec;
               curr_timing[4] = image.md[0].writetime.tv_nsec;
            }


            //Check if we need to time-stamp ourselves -- for old cacao streams
            if(curr_timing[1] == 0)
            {
         
               if(clock_gettime(CLOCK_REALTIME, &missing_ts) < 0)
               {
                  log<software_critical>({__FILE__,__LINE__,errno,0,"clock_gettime"}); 
                  return;
               }

               curr_timing[1] = missing_ts.tv_sec;
               curr_timing[2] = missing_ts.tv_nsec;
            }

            //just set w-time to a-time if it's missing
            if(curr_timing[3] == 0)
            {
               curr_timing[3] = curr_timing[1];
               curr_timing[4] = curr_timing[2];
            }

            if(m_shutdown && m_writing == WRITING) m_writing = STOP_WRITING;
            switch(m_writing)
            {
               case START_WRITING:
                  m_currChunkStart = m_currImage;
                  m_nextChunkStart = (m_currImage / m_writeChunkLength)*m_writeChunkLength;
                  m_writing = WRITING;
                  m_currSaveStartFrameNo = new_cnt0;
                  m_logSaveStart = true;
                  // fall through
               case WRITING:
                  if( m_currImage - m_nextChunkStart == m_writeChunkLength-1 )
                  {  
                     m_currSaveStart = m_currChunkStart;
                     m_currSaveStop = m_nextChunkStart + m_writeChunkLength;
                     m_currSaveStopFrameNo = new_cnt0;
                  
                     //Now tell the writer to get going
                     if(sem_post(&m_swSemaphore) < 0)
                     {
                        log<software_critical>({__FILE__, __LINE__, errno, 0, "Error posting to semaphore"});
                        return;
                     }
                 
                     m_nextChunkStart = ( (m_currImage  + 1) / m_writeChunkLength)*m_writeChunkLength;
                     if(m_nextChunkStart >= m_circBuffLength) m_nextChunkStart = 0;
                  
                     m_currChunkStart = m_nextChunkStart;
                   
                  }
                  break;
                  
               case STOP_WRITING:
                  m_currSaveStart = m_currChunkStart;
                  m_currSaveStop = m_currImage + 1;
                  m_currSaveStopFrameNo = new_cnt0;
                  
                  //Now tell the writer to get going
                  if(sem_post(&m_swSemaphore) < 0)
                  {
                     log<software_critical>({__FILE__, __LINE__, errno, 0, "Error posting to semaphore"});
                     return;
                  }
                  break;
                  
               default:
                  break;
            }            
            
            ++m_currImage;
            if(m_currImage >= m_circBuffLength) m_currImage = 0;
            
            
         }
         else
         {
            //*****  IF here, should check if "STOP_WRITING" set, and trigger the cleanup and close out of the current writing
            
            if(image.md[0].sem <= 0) break; //Indicates that the server has cleaned up.
            
            //Check for why we timed out
            if(errno == EINTR) break; //This will indicate time to shutdown, loop will exit normally flags set.
            
            //ETIMEDOUT just means we should wait more.
            //Otherwise, report an error.
            if(errno != ETIMEDOUT)
            {
               log<software_error>({__FILE__, __LINE__,errno, "sem_timedwait"});
               break;
            }
         }
      }

      ///\todo might still be writing here, so must check
      if(m_rawImageCircBuff)
      {
         free(m_rawImageCircBuff);
         m_rawImageCircBuff = 0;
      }
      
      if(m_timingCircBuff)
      {
         free(m_timingCircBuff);
         m_timingCircBuff = 0;
      }
      
      if(opened) 
      {
         if(m_semaphoreNumber >= 0) image.semReadPID[m_semaphoreNumber] = 0; //release semaphore
         ImageStreamIO_closeIm(&image);
         opened = false;
      }
      
   } //outer loop, will exit if m_shutdown==true
   
   ///\todo might still be writing here, so must check
   //One more check
   if(m_rawImageCircBuff)
   {
      free(m_rawImageCircBuff);
      m_rawImageCircBuff = 0;
   }
      
   if(m_timingCircBuff)
   {
      free(m_timingCircBuff);
      m_timingCircBuff = 0;
   }
      
   if(opened) 
   {
      if(m_semaphoreNumber >= 0) image.semReadPID[m_semaphoreNumber] = 0; //release semaphore
      ImageStreamIO_closeIm(&image);
   }
}


inline
void streamWriter::swThreadStart( streamWriter * s)
{
   s->swThreadExec();
}

inline
void streamWriter::swThreadExec()
{
   m_swThreadID = syscall(SYS_gettid);

   //Wait fpr the thread starter to finish initializing this thread.
   while(m_swThreadInit == true && m_shutdown == 0)
   {
       sleep(1);
   }

      
   while(!m_shutdown)
   {
      while(!shutdown() && (!( state() == stateCodes::READY || state() == stateCodes::OPERATING) ) )
      {
         if(m_fname) 
         {
            free(m_fname);
            m_fname = nullptr;
         }
         sleep(1);
      }
      
      if(shutdown()) break;
      
      //This will happen after a reconnection, and could update m_shmimName, etc.
      if(m_fname == nullptr)
      {
         m_fnameBase = m_rawimageDir + "/" + m_shmimName + "_";
      
         m_fnameSz = m_fnameBase.size() + sizeof("YYYYMMDDHHMMSSNNNNNNNNN.xrif"); //the sizeof includes the \0
         m_fname = (char*) malloc(m_fnameSz);
      
         snprintf(m_fname, m_fnameSz, "%sYYYYMMDDHHMMSSNNNNNNNNN.xrif", m_fnameBase.c_str());

      }
            
      //at this point fname is not null.
      
      timespec ts;
       
      if(clock_gettime(CLOCK_REALTIME, &ts) < 0)
      {
         log<software_critical>({__FILE__,__LINE__,errno,0,"clock_gettime"}); 
         
         free(m_fname);
         m_fname = nullptr;
         
         return; //will trigger a shutdown
      }
       
      mx::sys::timespecAddNsec(ts, m_semWait);
      
      if(sem_timedwait(&m_swSemaphore, &ts) == 0)
      {
         if(doEncode() < 0) return;
         //Otherwise, success, and we just go on.
      }
      else
      {
         //Check for why we timed out
         if(errno == EINTR) continue; //This will probably indicate time to shutdown, loop will exit normally if flags set.
          
         //ETIMEDOUT just means we should wait more.
         //Otherwise, report an error.
         if(errno != ETIMEDOUT)
         {
            log<software_error>({__FILE__, __LINE__,errno, "sem_timedwait"});
            break;
         }
      }
   } //outer loop, will exit if m_shutdown==true
   
   
   if(m_fname) 
   {
      free(m_fname);
      m_fname = nullptr;
   }
}

inline
int streamWriter::doEncode()
{
   if(m_writing == NOT_WRITING) return 0;
   
   if(m_logSaveStart) 
   {
      log<saving_start>({1,m_currSaveStartFrameNo});
      m_logSaveStart = false;
   }
   
   recordSavingState(true);

   timespec tw0, tw1, tw2;
   
   clock_gettime(CLOCK_REALTIME, &tw0);
   
   //Configure xrif and copy image data -- this does no allocations
   int rv = xrif_set_size(m_xrif, m_width, m_height, 1, (m_currSaveStop-m_currSaveStart), m_dataType);
   if(rv != XRIF_NOERROR)
   {
      //This is a big problem.  Report it as "ALERT" and go on.
      log<software_alert>({__FILE__,__LINE__, 0, rv, "xrif set size error. DATA POSSIBLY LOST"});
   }
   
   rv = xrif_set_lz4_acceleration(m_xrif, m_lz4accel);
   if(rv != XRIF_NOERROR)
   {
      //This may just be out of range, it's only an error.
      log<software_error>({__FILE__,__LINE__, 0, rv, "xrif set LZ4 acceleration error."});
   }
   
   memcpy(m_xrif->raw_buffer,  m_rawImageCircBuff + m_currSaveStart*m_width*m_height*m_typeSize, (m_currSaveStop-m_currSaveStart)*m_width*m_height*m_typeSize);
   
   //Configure xrif and copy timing data -- no allocations
   rv = xrif_set_size(m_xrif_timing, 5, 1, 1, (m_currSaveStop-m_currSaveStart), XRIF_TYPECODE_UINT64);
   if(rv != XRIF_NOERROR)
   {
      //This is a big problem.  Report it as "ALERT" and go on.
      log<software_alert>({__FILE__,__LINE__, 0, rv, "xrif set size error. DATA POSSIBLY LOST."});
   }
   
   rv = xrif_set_lz4_acceleration(m_xrif_timing, m_lz4accel);
   if(rv != XRIF_NOERROR)
   {
      //This may just be out of range, it's only an error.
      log<software_error>({__FILE__,__LINE__, 0, rv, "xrif set LZ4 acceleration error."});
   }
   
   memcpy(m_xrif_timing->raw_buffer, m_timingCircBuff + m_currSaveStart*5, (m_currSaveStop-m_currSaveStart)*5*sizeof(uint64_t));
   
   
   rv = xrif_encode(m_xrif);
   if(rv != XRIF_NOERROR)
   {
      //This is a big problem.  Report it as "ALERT" and go on.
      log<software_alert>({__FILE__,__LINE__, 0, rv, "xrif encode error. DATA POSSIBLY LOST."});
   }
   
   rv = xrif_write_header( m_xrif_header, m_xrif);
   if(rv != XRIF_NOERROR)
   {
      //This is a big problem.  Report it as "ALERT" and go on.
      log<software_alert>({__FILE__,__LINE__, 0, rv, "xrif write header error. DATA POSSIBLY LOST."});
   }
   
   rv = xrif_encode(m_xrif_timing);
   if(rv != XRIF_NOERROR)
   {
      //This is a big problem.  Report it as "ALERT" and go on.
      log<software_alert>({__FILE__,__LINE__, 0, rv, "xrif encode error. DATA POSSIBLY LOST."});
   }
   
   rv = xrif_write_header( m_xrif_timing_header, m_xrif_timing);
   if(rv != XRIF_NOERROR)
   {
      //This is a big problem.  Report it as "ALERT" and go on.
      log<software_alert>({__FILE__,__LINE__, 0, rv, "xrif write header error. DATA POSSIBLY LOST"});
   }
   
   //Now break down the acq time of the first image in the buffer for use in file name
   tm uttime;//The broken down time.   
   timespec * fts = (timespec *) (m_timingCircBuff + m_currSaveStart*5 +1);
            
   if(gmtime_r(&fts->tv_sec, &uttime) == 0)
   {
      //Yell at operator but keep going
      log<software_alert>({__FILE__,__LINE__,errno,0,"gmtime_r error.  possible loss of timing information."}); 
   }
   
   //Available size = m_fnameSz-m_fnameBase.size(), rather than assuming sizeof("YYYYMMDDHHMMSSNNNNNNNNN"), in case we screwed up somewhere.
   rv = snprintf(m_fname + m_fnameBase.size(), m_fnameSz-m_fnameBase.size(), "%04i%02i%02i%02i%02i%02i%09i", uttime.tm_year+1900, 
                            uttime.tm_mon+1, uttime.tm_mday, uttime.tm_hour, uttime.tm_min, uttime.tm_sec, static_cast<int>(fts->tv_nsec));
   
   if(rv != sizeof("YYYYMMDDHHMMSSNNNNNNNNN")-1) 
   {
      //Something is very wrong.  Keep going to try to get it on disk.
      log<software_alert>({__FILE__,__LINE__, errno, rv, "did not write enough chars to timestamp"}); 
   }
   
   //Cover up the \0 inserted by snprintf
   (m_fname + m_fnameBase.size())[23] = '.';
   
   clock_gettime(CLOCK_REALTIME, &tw1);
   
   FILE * fp_xrif = fopen(m_fname, "wb");
   if(fp_xrif == NULL)
   {
      //This is it.  If we can't write data to disk need to fix.
      log<software_alert>({__FILE__,__LINE__,errno,0,"failed to open file for writing"}); 
      
      free(m_fname);
      m_fname = nullptr;
      
      return -1; //will trigger a shutdown
   }
   
   size_t bw = fwrite(m_xrif_header, sizeof(uint8_t), XRIF_HEADER_SIZE, fp_xrif);
   
   if(bw != XRIF_HEADER_SIZE)
   {
      log<software_alert>({__FILE__,__LINE__,errno, 0,"failure writing header to file.  DATA LOSS LIKELY. bytes = " + std::to_string(bw)}); 
      //We go on . . .
   }
   
   bw = fwrite(m_xrif->raw_buffer, sizeof(uint8_t), m_xrif->compressed_size, fp_xrif);
   
   if(bw != m_xrif->compressed_size)
   {
      log<software_alert>({__FILE__,__LINE__,errno,0,"failure writing data to file.  DATA LOSS LIKELY. bytes = " + std::to_string(bw)}); 
   }
   
   bw = fwrite(m_xrif_timing_header, sizeof(uint8_t), XRIF_HEADER_SIZE, fp_xrif);
   
   if(bw != XRIF_HEADER_SIZE)
   {
      log<software_alert>({__FILE__,__LINE__,errno, 0,"failure writing timing header to file.  DATA LOSS LIKELY.  bytes = " + std::to_string(bw)}); 
   }
   
   bw = fwrite(m_xrif_timing->raw_buffer, sizeof(uint8_t), m_xrif_timing->compressed_size, fp_xrif);
   
   if(bw != m_xrif_timing->compressed_size)
   {
      log<software_alert>({__FILE__,__LINE__,errno,0,"failure writing timing data to file. DATA LOSS LIKELY. bytes = " + std::to_string(bw)}); 
   }
   
   fclose(fp_xrif);
   
   clock_gettime(CLOCK_REALTIME, &tw2);
   
   double wt = ( (double) tw2.tv_sec + ((double) tw2.tv_nsec)/1e9) - ( (double) tw1.tv_sec + ((double) tw1.tv_nsec)/1e9);
   
   std::cerr << wt << "\n";
   
   recordSavingStats(true);

   if(m_writing == STOP_WRITING) 
   {
      m_writing = NOT_WRITING;
      log<saving_stop>({0,m_currSaveStopFrameNo});
   }
   
   recordSavingState(true);

   return 0;
}

INDI_NEWCALLBACK_DEFN(streamWriter, m_indiP_writing)(const pcf::IndiProperty &ipRecv)
{
   if(ipRecv.getName() != m_indiP_writing.getName())
   {
      log<software_error>({__FILE__,__LINE__, "wrong INDI property received."});
      return -1;
   }
   
   if(!ipRecv.find("toggle")) return 0;
   
   if( ipRecv["toggle"].getSwitchState() == pcf::IndiElement::Off && (m_writing == WRITING || m_writing == START_WRITING))
   {
      m_writing = STOP_WRITING;
   }
   
   if( ipRecv["toggle"].getSwitchState() == pcf::IndiElement::On && m_writing == NOT_WRITING)
   {
      m_writing = START_WRITING;
   }
   return 0;
}

inline
void streamWriter::updateINDI()
{
   //Only update this if not changing
   if(m_writing == NOT_WRITING || m_writing == WRITING)
   {
      if(m_xrif && m_writing == WRITING)
      {
         indi::updateSwitchIfChanged(m_indiP_writing, "toggle", pcf::IndiElement::On, m_indiDriver, INDI_OK);
         indi::updateIfChanged(m_indiP_xrifStats, "ratio", m_xrif->compression_ratio, m_indiDriver, INDI_BUSY);
         indi::updateIfChanged(m_indiP_xrifStats, "encodeMBsec", m_xrif->encode_rate/1048576.0, m_indiDriver, INDI_BUSY);
         indi::updateIfChanged(m_indiP_xrifStats, "encodeFPS", m_xrif->encode_rate/(m_width*m_height*m_typeSize), m_indiDriver, INDI_BUSY);
         indi::updateIfChanged(m_indiP_xrifStats, "differenceMBsec", m_xrif->difference_rate/1048576.0, m_indiDriver, INDI_BUSY);
         indi::updateIfChanged(m_indiP_xrifStats, "differenceFPS", m_xrif->difference_rate/(m_width*m_height*m_typeSize), m_indiDriver, INDI_BUSY);
         indi::updateIfChanged(m_indiP_xrifStats, "reorderMBsec", m_xrif->reorder_rate/1048576.0, m_indiDriver, INDI_BUSY);
         indi::updateIfChanged(m_indiP_xrifStats, "reorderFPS", m_xrif->reorder_rate/(m_width*m_height*m_typeSize), m_indiDriver, INDI_BUSY);
         indi::updateIfChanged(m_indiP_xrifStats, "compressMBsec", m_xrif->compress_rate/1048576.0, m_indiDriver, INDI_BUSY);
         indi::updateIfChanged(m_indiP_xrifStats, "compressFPS", m_xrif->compress_rate/(m_width*m_height*m_typeSize), m_indiDriver, INDI_BUSY);
      }
      else
      {
         indi::updateSwitchIfChanged(m_indiP_writing, "toggle", pcf::IndiElement::Off, m_indiDriver, INDI_OK);
         indi::updateIfChanged(m_indiP_xrifStats, "ratio", 0.0, m_indiDriver, INDI_IDLE);
         indi::updateIfChanged(m_indiP_xrifStats, "encodeMBsec", 0.0, m_indiDriver, INDI_IDLE);
         indi::updateIfChanged(m_indiP_xrifStats, "encodeFPS", 0.0, m_indiDriver, INDI_IDLE);
         indi::updateIfChanged(m_indiP_xrifStats, "differenceMBsec", 0.0, m_indiDriver, INDI_IDLE);
         indi::updateIfChanged(m_indiP_xrifStats, "differenceFPS", 0.0, m_indiDriver, INDI_IDLE);
         indi::updateIfChanged(m_indiP_xrifStats, "reorderMBsec", 0.0, m_indiDriver, INDI_IDLE);
         indi::updateIfChanged(m_indiP_xrifStats, "reorderFPS", 0.0, m_indiDriver, INDI_IDLE);
         indi::updateIfChanged(m_indiP_xrifStats, "compressMBsec", 0.0, m_indiDriver, INDI_IDLE);
         indi::updateIfChanged(m_indiP_xrifStats, "compressFPS", 0.0, m_indiDriver, INDI_IDLE);
      }
   }
}

inline
int streamWriter::checkRecordTimes()
{
   return telemeterT::checkRecordTimes(telem_saving_state());
}

inline
int streamWriter::recordTelem( const telem_saving_state * )
{
   return recordSavingState(true);
}

inline
int streamWriter::recordSavingState( bool force )
{
   static int16_t lastState = -1;
   static uint64_t currSaveStart = -1;

   int16_t state;
   if(m_writing == WRITING) state = 1;
   else state = 0;

   if(state != lastState || m_currSaveStart != currSaveStart || force)
   {
      telem<telem_saving_state>({state, m_currSaveStart});

      lastState = state;
      currSaveStart = m_currSaveStart;
   }

   return 0;
}

inline
int streamWriter::recordSavingStats( bool force )
{
   static uint32_t last_rawSize = -1;
   static uint32_t last_compressedSize = -1;
   static float last_encodeRate = -1;
   static float last_differenceRate = -1;
   static float last_reorderRate = -1;
   static float last_compressRate = -1;

   if(m_xrif->raw_size != last_rawSize || m_xrif->compressed_size != last_compressedSize || m_xrif->encode_rate != last_encodeRate || m_xrif->difference_rate != last_differenceRate ||
             m_xrif->reorder_rate != last_reorderRate || m_xrif->compress_rate != last_compressRate || force)
   {
      telem<telem_saving>({(uint32_t) m_xrif->raw_size, (uint32_t) m_xrif->compressed_size, (float) m_xrif->encode_rate, (float) m_xrif->difference_rate, (float) m_xrif->reorder_rate, (float) m_xrif->compress_rate});

      last_rawSize = m_xrif->raw_size;
      last_compressedSize = m_xrif->compressed_size;
      last_encodeRate = m_xrif->encode_rate;
      last_differenceRate = m_xrif->difference_rate;
      last_reorderRate = m_xrif->reorder_rate;
      last_compressRate = m_xrif->compress_rate;
   }

   return 0;
}

}//namespace app
} //namespace MagAOX
#endif<|MERGE_RESOLUTION|>--- conflicted
+++ resolved
@@ -459,17 +459,12 @@
    {
       log<software_critical,-1>({__FILE__, __LINE__});
    }
-<<<<<<< HEAD
-  
-
-=======
 
    if(telemeterT::appStartup() < 0)
    {
       return log<software_error,-1>({__FILE__,__LINE__});
    }
    
->>>>>>> 65b7b52a
    return 0;
 
 }
@@ -930,7 +925,6 @@
                break; //exit the nearest while loop and get the new image setup.
             }
          
-<<<<<<< HEAD
             if(m_shutdown || m_restart) break; //Check for exit signals
          
             uint64_t new_cnt0;
@@ -944,16 +938,6 @@
             }
 
             if(new_cnt0  == last_cnt0 )
-=======
-            if(m_shutdown || m_restart) 
-            {
-               //**** close out here
-
-               break; //Check for exit signals
-            }
-           
-            if( image.cntarray[curr_image] == last_cnt0 )
->>>>>>> 65b7b52a
             {
                log<text_log>("semaphore raised but cnt0 has not changed -- we're probably getting behind", logPrio::LOG_WARNING);
                continue;
