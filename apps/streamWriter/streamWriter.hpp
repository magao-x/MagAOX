--- conflicted
+++ resolved
@@ -866,10 +866,7 @@
          return;
       }
     
-<<<<<<< HEAD
-=======
       //now get a good semaphore
->>>>>>> a4fbec22
       m_semaphoreNumber = ImageStreamIO_getsemwaitindex(&image, m_semaphoreNumber); //ask for semaphore we had before
 
       if(m_semaphoreNumber < 0)
@@ -879,11 +876,6 @@
       }
 
       log<software_info>({__FILE__,__LINE__, "got semaphore index " + std::to_string(m_semaphoreNumber) + " for " + m_shmimName });
-<<<<<<< HEAD
-      
-      ImageStreamIO_semflush(&image, m_semaphoreNumber);
-=======
->>>>>>> a4fbec22
       
       ImageStreamIO_semflush(&image, m_semaphoreNumber);
       
