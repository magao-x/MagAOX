--- conflicted
+++ resolved
@@ -169,14 +169,9 @@
 
 int timeSeriesSimulator::loadConfigImpl(mx::app::appConfigurator &_config)
 {
-<<<<<<< HEAD
    _config(m_startup_delay, "startup_delay");
 
   return 0;
-=======
-    static_cast<void>(_config);
-    return 0;
->>>>>>> d7a695b5
 }
 
 void timeSeriesSimulator::loadConfig()
