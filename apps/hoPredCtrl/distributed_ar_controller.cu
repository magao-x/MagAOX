--- conflicted
+++ resolved
@@ -320,19 +320,11 @@
 	clip_array <<<8*32, 64 >>>(delta_command->gpu_data[0], clip_val, delta_command->total_size_);
 	
 	// Copy the new measurement into our data buffer
-<<<<<<< HEAD
-	// gpu_col_copy(command_buffer, 0, buffer_index & buffer_size, delta_command);
-	// gpu_col_copy(measurement_buffer, 0, buffer_index & buffer_size, new_measurement);
-	
-	// Integrate on the delta_command into command
-	command->add(delta_command);
-=======
 	gpu_col_copy(command_buffer, 0, buffer_index & buffer_size, delta_command);
 	command->add(delta_command);
 
 	// Integrate on the delta_command into command
 	// gpu_col_copy(measurement_buffer, 0, buffer_index & buffer_size, new_measurement);
->>>>>>> 37108019
 	// command->scale(0.98);
 	// command->add(newest_measurement, -0.6);
 	// Transfer the data back to the cpu
