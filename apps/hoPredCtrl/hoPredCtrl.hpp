/** \file hoPredCtrl.hpp
  * \brief The MagAO-X tweeter to woofer offloading manager
  *
  * \ingroup app_files
  */

#ifndef hoPredCtrl_hpp
#define hoPredCtrl_hpp

#include <iostream>
#include <limits>
#include <chrono>
#include <thread>


#include <mx/improc/eigenCube.hpp>
#include <mx/improc/eigenImage.hpp>
using namespace mx::improc;

#include "../../libMagAOX/libMagAOX.hpp" //Note this is included on command line to trigger pch
#include "../../magaox_git_version.h"

#include "predictive_controller.cuh"

using namespace DDSPC;

namespace MagAOX
{
namespace app
{

struct darkShmimT 
{
   static std::string configSection()
   {
      return "darkShmim";
   };
   
   static std::string indiPrefix()
   {
      return "dark";
   };
};
   
/** \defgroup hoPredCtrl Tweeter to Woofer Offloading
  * \brief Monitors the averaged tweeter shape, and sends it to the woofer.
  *
  * <a href="../handbook/operating/software/apps/hoPredCtrl.html">Application Documentation</a>
  *
  * \ingroup apps
  *
  */

/** \defgroup hoPredCtrl_files Tweeter to Woofer Offloading
  * \ingroup hoPredCtrl
  */

/** MagAO-X application to control offloading the tweeter to the woofer.
  *
  * \ingroup hoPredCtrl
  * 
  */
class hoPredCtrl : public MagAOXApp<true>, public dev::shmimMonitor<hoPredCtrl>, public dev::shmimMonitor<hoPredCtrl,darkShmimT>
{

   //Give the test harness access.
   friend class hoPredCtrl_test;

   friend class dev::shmimMonitor<hoPredCtrl>;
   friend class dev::shmimMonitor<hoPredCtrl,darkShmimT>;

   //The base shmimMonitor type
   typedef dev::shmimMonitor<hoPredCtrl> shmimMonitorT;

    //The dark shmimMonitor type
   typedef dev::shmimMonitor<hoPredCtrl, darkShmimT> darkMonitorT;
      
   ///Floating point type in which to do all calculations.
   typedef float realT;
   
protected:

	/** \name Configurable Parameters
	 *@{
	 */

	// std::string m_twRespMPath;
	// std::string m_dmChannel;
	// float m_gain {0.1};
	// float m_leak {0.0};
	// float m_actLim {7.0}; ///< the upper limit on woofer actuator commands.  default is 7.0.

	///@}
   
	std::string m_pupilMaskFilename;
	std::string m_interaction_matrix_filename;
	std::string m_actuator_mask_filename;
	std::string m_refslope_filename;

	// IMAGE m_dmStream; 
	size_t m_pwfsWidth {0}; ///< The width of the image
	size_t m_pwfsHeight {0}; ///< The height of the image.

	size_t m_quadWidth {0}; ///< The width of the image
	size_t m_quadHeight {0}; ///< The height of the image.

	uint8_t m_pwfsDataType{0}; ///< The ImageStreamIO type code.
	size_t m_pwfsTypeSize {0}; ///< The size of the type, in bytes.  
	
	unsigned long long duration;
	unsigned long long iterations;

	// The wavefront sensor variables
	size_t m_illuminatedPixels;
	size_t m_measurement_size;
	eigenImage<realT> m_pupilMask;
	eigenImage<realT> m_interaction_matrix;
	eigenImage<realT> m_measurementVector;
	eigenImage<realT> m_refSlope;
	
	eigenImage<realT> m_slopeX;
	eigenImage<realT> m_slopeY;
	eigenImage<realT> m_slopeZ;

	realT (*pwfs_pixget)(void *, size_t) {nullptr}; ///< Pointer to a function to extract the image data as our desired type realT.

	// The dark image parameters
	eigenImage<realT> m_darkImage;
	realT (*dark_pixget)(void *, size_t) {nullptr}; ///< Pointer to a function to extract the image data as our desired type realT.
	bool m_darkSet {false};

	// Predictive control parameters
	float m_clip_val;
	int m_numModes;
	int m_numHist;			///< The number of past states to use for the prediction
	int m_numFut;			///< The number of future states to predict
	realT m_gamma;			///< The forgetting factore (0, 1]
	realT m_inv_covariance; ///< The starting point of the inverse covariance matrix
	realT m_lambda;		///< The regularization parameter
	
	DDSPC::PredictiveController* controller;

	// Learning time
	int m_exploration_steps;
	int m_learning_counter;
	float m_exploration_rms;

	bool m_is_closed_loop;

	// Interaction for the DM
	float* m_command;
	float* m_temp_command;

	// If true we can just use a mask to map the controlled subset of actuators to the 50x50 shmim.
	// Otherwise we should use another matrix that maps mode coefficients to DM actuator patterns.
	bool use_actuators;
	eigenImage<realT> m_illuminated_actuators_mask;
	eigenImage<realT> m_shaped_command;	// 50x50

	std::string m_dmChannel;
	IMAGE m_dmStream; 
	uint32_t m_dmWidth {0}; ///< The width of the image
	uint32_t m_dmHeight {0}; ///< The height of the image.
	
	uint8_t m_dmDataType{0}; ///< The ImageStreamIO type code.
	size_t m_dmTypeSize {0}; ///< The size of the type, in bytes.  
	
	bool m_dmOpened {false};
	bool m_dmRestart {false};


	pcf::IndiProperty m_indiP_controlToggle;
	pcf::IndiProperty m_indiP_reset_bufferRequest;
	pcf::IndiProperty m_indiP_reset_modelRequest;

	pcf::IndiProperty m_indiP_learningSteps;
	pcf::IndiProperty m_indiP_explorationRms;
	pcf::IndiProperty m_indiP_reset_exploreRequest;
	pcf::IndiProperty m_indiP_zeroRequest;

	// The control parameters
	pcf::IndiProperty m_indiP_lambda;
	pcf::IndiProperty m_indiP_clipval;
	// pcf::IndiProperty m_indiP_gamma;
	// pcf::IndiProperty m_indiP_inv_cov;

	/*
		TODO:
			4) Set gamma and inverse covariance.
			5) Create a Double variant? Use a typedef for the variables.
			6) Create a GUI.
			7) Update reconstruction matrix.
			8) Update pupil mask.
			9) Add a toggle to create an empty loop?
	*/

	// Control states
	INDI_NEWCALLBACK_DECL(hoPredCtrl, m_indiP_controlToggle);
	INDI_NEWCALLBACK_DECL(hoPredCtrl, m_indiP_reset_bufferRequest);
    INDI_NEWCALLBACK_DECL(hoPredCtrl, m_indiP_reset_modelRequest);
	INDI_NEWCALLBACK_DECL(hoPredCtrl, m_indiP_reset_exploreRequest);
	INDI_NEWCALLBACK_DECL(hoPredCtrl, m_indiP_zeroRequest);
	

	// Control parameters
	INDI_NEWCALLBACK_DECL(hoPredCtrl, m_indiP_learningSteps);
	INDI_NEWCALLBACK_DECL(hoPredCtrl, m_indiP_explorationRms);
	INDI_NEWCALLBACK_DECL(hoPredCtrl, m_indiP_lambda);
	INDI_NEWCALLBACK_DECL(hoPredCtrl, m_indiP_clipval);

public:
   /// Default c'tor.
   hoPredCtrl();

   /// D'tor, declared and defined for noexcept.
   ~hoPredCtrl() noexcept
   {}

   virtual void setupConfig();

   /// Implementation of loadConfig logic, separated for testing.
   /** This is called by loadConfig().
     */
   int loadConfigImpl( mx::app::appConfigurator & _config /**< [in] an application configuration from which to load values*/);

   virtual void loadConfig();

   /// Startup function
   /**
     *
     */
   virtual int appStartup();

   /// Implementation of the FSM for hoPredCtrl.
   /** 
     * \returns 0 on no critical error
     * \returns -1 on an error requiring shutdown
     */
   virtual int appLogic();

   /// Shutdown the app.
   /** 
     *
     */
   virtual int appShutdown();
   
   int allocate( const dev::shmimT & dummy /**< [in] tag to differentiate shmimMonitor parents.*/);
   int processImage( void * curr_src,          ///< [in] pointer to start of current frame.
                     const dev::shmimT & dummy ///< [in] tag to differentiate shmimMonitor parents.
                   );

   int allocate( const darkShmimT & dummy /**< [in] tag to differentiate shmimMonitor parents.*/);
   
   int processImage( void * curr_src,          ///< [in] pointer to start of current frame.
                     const darkShmimT & dummy ///< [in] tag to differentiate shmimMonitor parents.
                   );
   
   int zero();
   int send_dm_command();
   int map_command_vector_to_dmshmim();
   int set_pupil_mask(std::string pupil_mask_filename);

protected:


};

inline
hoPredCtrl::hoPredCtrl() : MagAOXApp(MAGAOX_CURRENT_SHA1, MAGAOX_REPO_MODIFIED)
{
    darkMonitorT::m_getExistingFirst = true;
   return;
}

inline
void hoPredCtrl::setupConfig()
{
	shmimMonitorT::setupConfig(config);
	darkMonitorT::setupConfig(config);

	config.add("parameters.pupil_mask", "", "parameters.pupil_mask", argType::Required, "parameters", "pupil_mask", false, "string", "The path to the PyWFS pupil mask.");
	config.add("parameters.interaction_matrix", "", "parameters.interaction_matrix", argType::Required, "parameters", "interaction_matrix", false, "string", "The path to the PyWFS interaction matrix.");
	config.add("parameters.act_mask", "", "parameters.act_mask", argType::Required, "parameters", "act_mask", false, "string", "The path to the PyWFS interaction matrix.");
	config.add("parameters.ref_slope", "", "parameters.ref_slope", argType::Required, "parameters", "ref_slope", false, "string", "The path to the PyWFS interaction matrix.");

	config.add("parameters.Nhist", "", "parameters.Nhist", argType::Required, "parameters", "Nhist", false, "int", "The history length.");
	config.add("parameters.Nfut", "", "parameters.Nfut", argType::Required, "parameters", "Nfut", false, "int", "The prediction horizon.");
	config.add("parameters.gamma", "", "parameters.gamma", argType::Required, "parameters", "gamma", false, "float", "The prediction horizon.");
	config.add("parameters.inv_covariance", "", "parameters.inv_covariance", argType::Required, "parameters", "inv_covariance", false, "float", "The prediction horizon.");
	config.add("parameters.lambda", "", "parameters.lambda", argType::Required, "parameters", "lambda", false, "float", "The prediction horizon.");
	config.add("parameters.clip_val", "", "parameters.clip_val", argType::Required, "parameters", "clip_val", false, "float", "The update clip value.");
	
	//
	config.add("parameters.learning_steps", "", "parameters.learning_steps", argType::Required, "parameters", "learning_steps", false, "int", "The update clip value.");
	config.add("parameters.exploration_steps", "", "parameters.exploration_steps", argType::Required, "parameters", "exploration_steps", false, "int", "The update clip value.");
	config.add("parameters.learning_steps", "", "parameters.learning_steps", argType::Required, "parameters", "learning_steps", false, "int", "The update clip value.");
	config.add("parameters.exploration_rms", "", "parameters.exploration_rms", argType::Required, "parameters", "exploration_rms", false, "float", "The update clip value.");

	// Read in the learning parameters as a vector.
	// config.add("parameters.exploration_steps", "", "parameters.exploration_steps",  argType::Required, "parameters", "exploration_steps", false, "vector<int>", "The number of steps for each training iteration.");
	// config.add("parameters.exploration_rms", "", "parameters.exploration_rms",  argType::Required, "parameters", "exploration_rms", false, "vector<double>", "The rms for each training iteration.");
	// config.add("parameters.exploration_lambda", "", "parameters.exploration_lambda",  argType::Required, "parameters", "exploration_lambda", false, "vector<double>", "The regularization for each training iteration.");

	//
	config.add("parameters.channel", "", "parameters.channel", argType::Required, "parameters", "channel", false, "string", "The DM channel to control.");
}

inline
int hoPredCtrl::loadConfigImpl( mx::app::appConfigurator & _config )
{
   
	shmimMonitorT::loadConfig(_config);
	darkMonitorT::loadConfig(_config);

	_config(m_pupilMaskFilename, "parameters.pupil_mask");
	std::cout << m_pupilMaskFilename << std::endl;
	_config(m_interaction_matrix_filename, "parameters.interaction_matrix");
	std::cout << m_interaction_matrix_filename << std::endl;
	_config(m_actuator_mask_filename, "parameters.act_mask");
	std::cout << m_actuator_mask_filename << std::endl;

	_config(m_refslope_filename, "parameters.ref_slope");
	std::cout << m_refslope_filename << std::endl;
	
	_config(m_numHist, "parameters.Nhist");
	std::cout << "Nhist:: "<< m_numHist << std::endl;
	_config(m_numFut, "parameters.Nfut");
	std::cout << "Nfut:: "<< m_numFut << std::endl;

	_config(m_gamma, "parameters.gamma");
	_config(m_inv_covariance, "parameters.inv_covariance");
	_config(m_lambda, "parameters.lambda");
	_config(m_clip_val, "parameters.clip_val");

	_config(m_exploration_steps, "parameters.exploration_steps");
	_config(m_learning_counter, "parameters.learning_steps");
	_config(m_exploration_rms, "parameters.exploration_rms");
	std::cout << "Nexplore:: "<< m_exploration_steps << " with " << m_exploration_rms << " rms." << std::endl;

	_config(m_dmChannel, "parameters.channel");
	std::cout << "Open DM tweeter channel at " << m_dmChannel << std::endl;
   return 0;
}

inline
void hoPredCtrl::loadConfig()
{
   loadConfigImpl(config);
}

inline
int hoPredCtrl::appStartup()
{

	if(shmimMonitorT::appStartup() < 0)
	{
		return log<software_error,-1>({__FILE__, __LINE__});
	}

	if(darkMonitorT::appStartup() < 0)
	{
		return log<software_error,-1>({__FILE__, __LINE__});
	}

	createStandardIndiToggleSw( m_indiP_controlToggle, "control", "Control State", "Loop Controls");
	registerIndiPropertyNew( m_indiP_controlToggle, INDI_NEWCALLBACK(m_indiP_controlToggle) ); 

	createStandardIndiRequestSw( m_indiP_reset_bufferRequest, "reset_buffer", "Reset the data buffers", "Loop Controls");
	registerIndiPropertyNew( m_indiP_reset_bufferRequest, INDI_NEWCALLBACK(m_indiP_reset_bufferRequest) ); 

	createStandardIndiRequestSw( m_indiP_reset_modelRequest, "reset_model", "Reset the RLS model", "Loop Controls");
	registerIndiPropertyNew( m_indiP_reset_modelRequest, INDI_NEWCALLBACK(m_indiP_reset_modelRequest) ); 

	createStandardIndiRequestSw( m_indiP_reset_exploreRequest, "reset_exploration", "Reset the exploration model", "Loop Controls");
	registerIndiPropertyNew( m_indiP_reset_exploreRequest, INDI_NEWCALLBACK(m_indiP_reset_exploreRequest) ); 

	createStandardIndiRequestSw( m_indiP_zeroRequest, "zero", "Zero the dm", "Loop Controls");
	registerIndiPropertyNew( m_indiP_zeroRequest, INDI_NEWCALLBACK(m_indiP_zeroRequest) ); 

	createStandardIndiNumber<int>( m_indiP_learningSteps, "learning_steps", -1, 20000, 1, "%d", "Learning Steps", "Learning control");
	registerIndiPropertyNew( m_indiP_learningSteps, INDI_NEWCALLBACK(m_indiP_learningSteps) );  

	createStandardIndiNumber<float>( m_indiP_explorationRms, "exploration_rms", 0.0, 1.0, 0.00001, "%0.4f", "Learning Steps", "Learning control");
	registerIndiPropertyNew( m_indiP_explorationRms, INDI_NEWCALLBACK(m_indiP_explorationRms) );  

	// createStandardIndiNumber<int>( m_indiP_gamma, "gamma", 0, 1.0, 0.0001, "%0.3f", "Forgetting parameter", "Learning control");
	// registerIndiPropertyNew( m_indiP_gamma, INDI_NEWCALLBACK(m_indiP_gamma) );  

	createStandardIndiNumber<float>( m_indiP_lambda, "lambda", 0, 1000.0, 0.0001, "%0.3f", "Regularization", "Learning control");
	registerIndiPropertyNew( m_indiP_lambda, INDI_NEWCALLBACK(m_indiP_lambda) );  
	createStandardIndiNumber<float>( m_indiP_clipval, "clipval", 0, 1000.0, 0.0001, "%0.3f", "Regularization", "Learning control");
	registerIndiPropertyNew( m_indiP_clipval, INDI_NEWCALLBACK(m_indiP_clipval) );  

	// createStandardIndiNumber<int>( m_indiP_inv_cov, "lambda", 0, 1e8, 0.1, "%0.3f", "Inverse Covariance", "Learning control");
	// registerIndiPropertyNew( m_indiP_inv_cov, INDI_NEWCALLBACK(m_indiP_inv_cov) );  



	state(stateCodes::OPERATING);

	return 0;
}

inline
int hoPredCtrl::appLogic()
{
	if( shmimMonitorT::appLogic() < 0)
	{
		return log<software_error,-1>({__FILE__,__LINE__});
	}

		
	if( darkMonitorT::appLogic() < 0)
	{
		return log<software_error,-1>({__FILE__,__LINE__});
	}

	std::unique_lock<std::mutex> lock(m_indiMutex);

	if(shmimMonitorT::updateINDI() < 0)
	{
		log<software_error>({__FILE__, __LINE__});
	}

	if(darkMonitorT::updateINDI() < 0)
	{
		log<software_error>({__FILE__, __LINE__});
	}

	// Send updates to indi if the values changed due to changes caused by software

	updateIfChanged(m_indiP_learningSteps, "current", m_learning_counter);
	updateIfChanged(m_indiP_explorationRms, "current", m_exploration_rms);
	// updateIfChanged(m_indiP_gamma, "current", m_gamma);
	updateIfChanged(m_indiP_lambda, "current", m_lambda);
	updateIfChanged(m_indiP_clipval, "current", m_clip_val);
	// updateIfChanged(m_indiP_inv_cov, "current", m_inv_covariance);

	if(m_is_closed_loop){
		updateSwitchIfChanged(m_indiP_controlToggle, "toggle", pcf::IndiElement::On, INDI_OK);
	}else{
		updateSwitchIfChanged(m_indiP_controlToggle, "toggle", pcf::IndiElement::Off, INDI_IDLE);
	}


	return 0;
}

inline
int hoPredCtrl::appShutdown()
{
	shmimMonitorT::appShutdown();

	darkMonitorT::appShutdown();

	m_shaped_command.setZero();
	send_dm_command();

	delete controller;

	return 0;
}

inline
int hoPredCtrl::allocate(const dev::shmimT & dummy)
{

	static_cast<void>(dummy); //be unused

	// Wavefront sensor setup
	m_pwfsWidth = shmimMonitorT::m_width;
	m_quadWidth = m_pwfsWidth / 2;
	std::cout << "Width " << m_pwfsWidth << std::endl;

	m_pwfsHeight = shmimMonitorT::m_height;
	m_quadHeight = m_pwfsHeight / 2;
	std::cout << "Height " << m_pwfsHeight << std::endl;

	set_pupil_mask(m_pupilMaskFilename);

	// Read in the pupil mask
	mx::fits::fitsFile<realT> ff;
	ff.read(m_interaction_matrix, m_interaction_matrix_filename);
	std::cerr << "Read a " << m_interaction_matrix.rows() << " x " << m_interaction_matrix.cols() << " interaction matrix.\n";
	m_numModes = m_interaction_matrix.rows();

	std::cout << "[ " << m_interaction_matrix(0, 0) << ", " <<m_interaction_matrix(0, 1) << '\n';
	std::cout << "[ " << m_interaction_matrix(1, 0) << ", " <<m_interaction_matrix(1, 1) << '\n';

	// Read in the reference slope
	ff.read(m_refSlope, m_refslope_filename);
	std::cerr << "Read a " << m_refSlope.rows() << " x " << m_refSlope.cols() << " reference slope.\n";

	// Controller setup
	controller = new DDSPC::PredictiveController(m_numHist, m_numFut, m_numModes, m_measurement_size, m_gamma, m_lambda, m_inv_covariance);
	controller->set_interaction_matrix(m_interaction_matrix.data());

	mx::fits::fitsFile<realT> ff2;
	ff2.read(m_illuminated_actuators_mask, m_actuator_mask_filename);
	std::cerr << "Read a " << m_illuminated_actuators_mask.rows() << " x " << m_illuminated_actuators_mask.cols() << " actuator mask.\n";

	m_command = nullptr;

	m_temp_command = new float[m_numModes];
	for(int i = 0; i < m_numModes; ++i)
		m_temp_command[i] = 0.001;

	controller->create_exploration_buffer(m_exploration_rms, m_exploration_steps);

	//Initialize dark image if not correct size.
	if(darkMonitorT::m_width != shmimMonitorT::m_width || darkMonitorT::m_height != shmimMonitorT::m_height){
		m_darkImage.resize(shmimMonitorT::m_width,shmimMonitorT::m_height);
		m_darkImage.setZero();
		m_darkSet = false;
	}

	m_slopeX.resize(60,60);
	m_slopeX.setZero();

	m_slopeY.resize(60,60);
	m_slopeY.setZero();

	m_slopeZ.resize(60,60);
	m_slopeZ.setZero();

	// Allocate the DM
	if(m_dmOpened){
		ImageStreamIO_closeIm(&m_dmStream);
	}

	m_dmOpened = false;
	m_dmRestart = false; //Set this up front, since we're about to restart.
	use_actuators = true;

	if( ImageStreamIO_openIm(&m_dmStream, m_dmChannel.c_str()) == 0){
		if(m_dmStream.md[0].sem < 10){
			ImageStreamIO_closeIm(&m_dmStream);
		}else{
			m_dmOpened = true;
		}
	}
		
	if(!m_dmOpened){
		// log<software_error>({__FILE__, __LINE__, m_dmChannel + " not opened."});

		log<text_log>( m_dmChannel + " not opened.", logPrio::LOG_NOTICE); 
		return -1;
	}else{
		m_dmWidth = m_dmStream.md->size[0]; 
		m_dmHeight = m_dmStream.md->size[1]; 

		m_dmDataType = m_dmStream.md->datatype;
		m_dmTypeSize = sizeof(float);
		
		log<text_log>( "Opened " + m_dmChannel + " " + std::to_string(m_dmWidth) + " x " + std::to_string(m_dmHeight) + " with data type: " + std::to_string(m_dmDataType), logPrio::LOG_NOTICE); 
		m_shaped_command.resize(m_dmWidth, m_dmHeight);
		std::cout << m_shaped_command.rows() << " x " << m_shaped_command.cols() << '\n';
		m_shaped_command.setZero();
		send_dm_command();
	}

	duration = 0;
	iterations = 0;
<<<<<<< HEAD
	m_is_closed_loop = true;
=======
	m_is_closed_loop = false;
>>>>>>> 37108019

	return 0;
}

inline
int hoPredCtrl::processImage( void * curr_src, const dev::shmimT & dummy )
{
	static_cast<void>(dummy); //be unused
	auto start = std::chrono::steady_clock::now();

	Eigen::Map<eigenImage<unsigned short>> pwfsIm( static_cast<unsigned short *>(curr_src), m_pwfsHeight, m_pwfsWidth);
	realT mean_value = 0;
	realT Ia = 0, Ib = 0, Ic = 0, Id = 0;

	size_t ki = 0;
	for(uint32_t col_i=0; col_i < m_quadWidth; ++col_i){
		for(uint32_t row_i=0; row_i < m_quadHeight; ++row_i){
			// Select the pixel from the correct quadrant and subtract dark			
			Ic = (realT)pwfsIm(row_i, col_i) - m_darkImage(row_i, col_i);															
			Id = (realT)pwfsIm(row_i + m_quadWidth, col_i) - m_darkImage(row_i + m_quadWidth, col_i);								
			Ia = (realT)pwfsIm(row_i, col_i + m_quadHeight) - m_darkImage(row_i, col_i + m_quadHeight);								
			Ib = (realT)pwfsIm(row_i + m_quadWidth, col_i + m_quadHeight) - m_darkImage(row_i + m_quadWidth, col_i + m_quadHeight);

			// Calculate the norm
			realT pwfsNorm = Ia + Ib + Ic + Id;

			// Take all linear combinations of the measurements and concatenate in vector
			if(m_pupilMask(row_i, col_i) > 0.5){
				m_measurementVector(ki, 0) = (Ia - Ib + Ic - Id) / pwfsNorm;
				m_measurementVector(ki + m_illuminatedPixels, 0) = (Ia + Ib - Ic - Id) / pwfsNorm;
				m_measurementVector(ki + 2 * m_illuminatedPixels, 0) = (Ia - Ib - Ic + Id) / pwfsNorm;
				++ki;
			}
		}
	}

	// Okay reconstruction matrix is used correctly!
	// The error is now in the slope measurement.
	if( m_is_closed_loop ){

		controller->add_measurement(m_measurementVector.data());
				 
		// If -1 always learn, otherwise learn for N steps
		if(m_learning_counter == -1){
			controller->update_predictor();
			controller->update_controller();
		}else if(m_learning_counter > 0){
			controller->update_predictor();
			controller->update_controller();
			m_learning_counter -= 1;
		}
		
		m_command = controller->get_command(m_clip_val);	
		// This works!
		if(use_actuators){
			map_command_vector_to_dmshmim();
		}
		send_dm_command();

	}
	auto end = std::chrono::steady_clock::now();
	duration = std::chrono::duration_cast<std::chrono::microseconds>(end - start).count();

	//if(iterations == 0){
	//		
	//}else{
	//	duration = 0.1 * duration + 0.9 * std::chrono::duration_cast<std::chrono::microseconds>(end - start).count();
	//}
	iterations += 1;
	
	if(iterations % 400 == 0){
		std::cout << "elapsed " << (double)duration / (double)iterations << " us." << std::endl;
		std::cout << '\n';
	}

	// std::chrono::milliseconds timespan(500); // or whatever
	// std::this_thread::sleep_for(timespan);

	return 0;
}

inline 
int hoPredCtrl::set_pupil_mask(std::string pupil_mask_filename){
/*
	This function reads in the filename to create a pupil mask and to initialize the measurement vector.
*/
	// Read in the pupil mask
	mx::fits::fitsFile<realT> ff;
	ff.read(m_pupilMask, pupil_mask_filename);
	std::cerr << "Read a " << m_pupilMask.rows() << " x " << m_pupilMask.cols() << " matrix.\n";

	// Count the number of pixels that are used for the wavefront sensing
	m_illuminatedPixels = 0;
	realT * data = m_pupilMask.data();
   
	for(size_t nn=0; nn < m_pupilMask.rows() * m_pupilMask.cols(); ++nn){
		if(data[nn] > 0.5)
			++m_illuminatedPixels;
	}
	
	m_measurement_size = 3 * m_illuminatedPixels;

	std::cout << "Number of illuminated pixels :: " << m_illuminatedPixels << std::endl;
	std::cout << "Measurement vector size :: " << m_measurement_size << std::endl;

	// Create the measurement vector
	m_measurementVector.resize(m_measurement_size, 1);
    m_measurementVector.setZero();

	return 0;
}


inline
int hoPredCtrl::allocate(const darkShmimT & dummy)
{
   static_cast<void>(dummy); //be unused
   
   m_darkSet = false;
   
//    if(darkMonitorT::m_width != shmimMonitorT::m_width || darkMonitorT::m_height != shmimMonitorT::m_height)
//    {
//       darkMonitorT::m_restart = true;
//    }
   
   m_darkImage.resize(darkMonitorT::m_width, darkMonitorT::m_height);
   dark_pixget = getPixPointer<realT>(darkMonitorT::m_dataType);
   
   if(dark_pixget == nullptr)
   {
      log<software_error>({__FILE__, __LINE__, "bad data type"});
      return -1;
   }
   
   return 0;
}

inline
int hoPredCtrl::processImage( void * curr_src, 
                                       const darkShmimT & dummy 
                                     )
{
   static_cast<void>(dummy); //be unused
   
   realT * data = m_darkImage.data();
   
   for(unsigned nn=0; nn < darkMonitorT::m_width*darkMonitorT::m_height; ++nn)
   {
      //data[nn] = *( (int16_t * ) (curr_src + nn*shmimMonitorT::m_dmDataType));
      data[nn] = dark_pixget(curr_src, nn);
   }
   
   m_darkSet = true;
   
   return 0;
}


inline
int hoPredCtrl::zero()
{
<<<<<<< HEAD
	// m_shaped_command.setZero();
	// Reset buffer and controller too?

=======
	m_shaped_command.setZero();
	send_dm_command();
>>>>>>> 37108019
	return 0;
}

inline
int hoPredCtrl::map_command_vector_to_dmshmim(){
	// Convert the actuators modes into a 50x50 image.
	/*
		This function maps the command vector to a masked 2D image. A mapping is implicitely assumed due to the way the array is accessed.
	*/
	int ki = 0;
	for(uint32_t col_i=0; col_i < m_dmHeight; ++col_i){
		for(uint32_t row_i=0; row_i < m_dmHeight; ++row_i){
			if(m_illuminated_actuators_mask(row_i, col_i) > 0.5){
				// This check should not be necessary, but let's just add it.
				if(ki < m_numModes){
					m_shaped_command(row_i, col_i) = m_command[ki];
					ki += 1;
				}
			}
		}
	}
}

inline
int hoPredCtrl::send_dm_command(){

	// Check if processImage is running
	// while(m_dmStream.md[0].write == 1);

	m_dmStream.md[0].write = 1;
	memcpy(m_dmStream.array.raw, m_shaped_command.data(),  2500 * sizeof(float));
	m_dmStream.md[0].cnt0++;
	m_dmStream.md[0].write = 0;

	ImageStreamIO_sempost(&m_dmStream,-1);


	// log<text_log>("zeroed", logPrio::LOG_NOTICE);

	return 0;

}

INDI_NEWCALLBACK_DEFN(hoPredCtrl, m_indiP_learningSteps )(const pcf::IndiProperty &ipRecv)
{
	if(ipRecv.getName() != m_indiP_learningSteps.getName())
	{
		log<software_error>({__FILE__,__LINE__, "wrong INDI property received."});
		return -1;
	}

	int current = -1;
	int target = -1;

	if(ipRecv.find("current"))
	{
		current = ipRecv["current"].get<int>();
	}

	if(ipRecv.find("target"))
	{
		target = ipRecv["target"].get<int>();
	}

	if(target == -1) target = current;

	if(target == -1)
	{
		return 0;
	}

	std::lock_guard<std::mutex> guard(m_indiMutex);

	m_learning_counter = target;

	updateIfChanged(m_indiP_learningSteps, "target", m_learning_counter);

	return 0;
}

INDI_NEWCALLBACK_DEFN(hoPredCtrl, m_indiP_explorationRms )(const pcf::IndiProperty &ipRecv)
{
	if(ipRecv.getName() != m_indiP_explorationRms.getName())
	{
		log<software_error>({__FILE__,__LINE__, "wrong INDI property received."});
		return -1;
	}

	int current = -1;
	int target = -1;

	if(ipRecv.find("current"))
	{
		current = ipRecv["current"].get<int>();
	}

	if(ipRecv.find("target"))
	{
		target = ipRecv["target"].get<int>();
	}

	if(target == -1) target = current;

	if(target == -1)
	{
		return 0;
	}

	std::lock_guard<std::mutex> guard(m_indiMutex);

	m_exploration_rms = target;
<<<<<<< HEAD
=======
	std::cout << "New expl. rms: " << m_exploration_rms << "\n";
>>>>>>> 37108019

	updateIfChanged(m_indiP_explorationRms, "target", m_exploration_rms);

	return 0;
}

INDI_NEWCALLBACK_DEFN(hoPredCtrl, m_indiP_lambda )(const pcf::IndiProperty &ipRecv)
{
	if(ipRecv.getName() != m_indiP_lambda.getName()){
		log<software_error>({__FILE__,__LINE__, "wrong INDI property received."});
		return -1;
	}

	float current = -1;
	float target = -1;

	if(ipRecv.find("current"))
		current = ipRecv["current"].get<float>();

	if(ipRecv.find("target"))
		target = ipRecv["target"].get<float>();

	if(target == -1) target = current;

	if(target == -1)
		return 0;

	std::lock_guard<std::mutex> guard(m_indiMutex);
	if(!m_is_closed_loop){
		m_lambda = target;
		controller->set_new_regularization(m_lambda);
		updateIfChanged(m_indiP_lambda, "target", m_lambda);
	}else{
		 log<text_log>("Lambda not changed. Loop is still running.", logPrio::LOG_NOTICE);
	}

	return 0;
}

INDI_NEWCALLBACK_DEFN(hoPredCtrl, m_indiP_clipval )(const pcf::IndiProperty &ipRecv)
{
	if(ipRecv.getName() != m_indiP_clipval.getName()){
		log<software_error>({__FILE__,__LINE__, "wrong INDI property received."});
		return -1;
	}

	float current = -1;
	float target = -1;

	if(ipRecv.find("current"))
		current = ipRecv["current"].get<float>();

	if(ipRecv.find("target"))
		target = ipRecv["target"].get<float>();

	if(target == -1) target = current;

	if(target == -1)
		return 0;

	std::lock_guard<std::mutex> guard(m_indiMutex);
	if(!m_is_closed_loop){
		m_clip_val = target;
		// controller->set_new_regularization(m_lambda);
		updateIfChanged(m_indiP_clipval, "target", m_clip_val);
	}else{
		 log<text_log>("Clip valua not changed. Loop is still running.", logPrio::LOG_NOTICE);
	}

	return 0;
}

/*
INDI_NEWCALLBACK_DEFN(hoPredCtrl, m_indiP_inv_cov )(const pcf::IndiProperty &ipRecv)
{
	if(ipRecv.getName() != m_indiP_inv_cov.getName()){
		log<software_error>({__FILE__,__LINE__, "wrong INDI property received."});
		return -1;
	}

	float current = -1;
	float target = -1;

	if(ipRecv.find("current"))
		current = ipRecv["current"].get<float>();

	if(ipRecv.find("target"))
		target = ipRecv["target"].get<float>();

	if(target == -1) target = current;

	if(target == -1)
		return 0;

	std::lock_guard<std::mutex> guard(m_indiMutex);

	m_inv_covariance = target;

	updateIfChanged(m_indiP_inv_cov, "target", m_inv_covariance);

	return 0;
}


INDI_NEWCALLBACK_DEFN(hoPredCtrl, m_indiP_gamma )(const pcf::IndiProperty &ipRecv)
{
	if(ipRecv.getName() != m_indiP_gamma.getName()){
		log<software_error>({__FILE__,__LINE__, "wrong INDI property received."});
		return -1;
	}

	float current = -1;
	float target = -1;

	if(ipRecv.find("current"))
		current = ipRecv["current"].get<float>();

	if(ipRecv.find("target"))
		target = ipRecv["target"].get<float>();

	if(target == -1) target = current;

	if(target == -1)
		return 0;

	std::lock_guard<std::mutex> guard(m_indiMutex);

	m_gamma = target;
	
	updateIfChanged(m_indiP_gamma, "target", m_gamma);

	return 0;
}
*/

INDI_NEWCALLBACK_DEFN(hoPredCtrl, m_indiP_controlToggle )(const pcf::IndiProperty &ipRecv)
{
   if(ipRecv.getName() != m_indiP_controlToggle.getName())
   {
      log<software_error>({__FILE__, __LINE__, "invalid indi property received"});
      return -1;
   }
   
   //switch is toggled to on
   if( ipRecv["toggle"].getSwitchState() == pcf::IndiElement::On)
   {
      if(!m_is_closed_loop) //not offloading so change
      {
		// m_woofer.setZero(); //always zero when offloading starts
		// log<text_log>("zeroed", logPrio::LOG_NOTICE);
		// m_offloading = true;
		m_is_closed_loop = true;
		log<text_log>("started closed-loop operation", logPrio::LOG_NOTICE);
		updateSwitchIfChanged(m_indiP_controlToggle, "toggle", pcf::IndiElement::On, INDI_BUSY);

      }
      return 0;
   }

   //switch is toggle to off
   if( ipRecv["toggle"].getSwitchState() == pcf::IndiElement::Off)
   {
      if(m_is_closed_loop) //offloading so change it
      {
         m_is_closed_loop = false;
         log<text_log>("stopped closed-loop operation", logPrio::LOG_NOTICE);
         updateSwitchIfChanged(m_indiP_controlToggle, "toggle", pcf::IndiElement::Off, INDI_IDLE);
      }
      return 0;
   }
   
   return 0;
}

INDI_NEWCALLBACK_DEFN(hoPredCtrl, m_indiP_reset_bufferRequest )(const pcf::IndiProperty &ipRecv)
{
	if(ipRecv.getName() != m_indiP_reset_bufferRequest.getName())
	{
		log<software_error>({__FILE__, __LINE__, "invalid indi property received"});
		return -1;
	}

	if(!ipRecv.find("request")) return 0;

	if( ipRecv["request"].getSwitchState() == pcf::IndiElement::On)
	{
		std::lock_guard<std::mutex> guard(m_indiMutex);
		controller->reset_data_buffer();
		updateSwitchIfChanged(m_indiP_reset_bufferRequest, "toggle", pcf::IndiElement::Off, INDI_IDLE);
	}
   
   return 0;
}


INDI_NEWCALLBACK_DEFN(hoPredCtrl, m_indiP_reset_exploreRequest )(const pcf::IndiProperty &ipRecv)
{
	if(ipRecv.getName() != m_indiP_reset_exploreRequest.getName())
	{
		log<software_error>({__FILE__, __LINE__, "invalid indi property received"});
		return -1;
	}

	if(!ipRecv.find("request")) return 0;

	if( ipRecv["request"].getSwitchState() == pcf::IndiElement::On)
	{
		std::lock_guard<std::mutex> guard(m_indiMutex);
		controller->create_exploration_buffer(m_exploration_rms, m_exploration_steps);
		updateSwitchIfChanged(m_indiP_reset_exploreRequest, "toggle", pcf::IndiElement::Off, INDI_IDLE);
	}
   
   return 0;
}


INDI_NEWCALLBACK_DEFN(hoPredCtrl, m_indiP_reset_modelRequest )(const pcf::IndiProperty &ipRecv)
{
	if(ipRecv.getName() != m_indiP_reset_modelRequest.getName())
	{
		log<software_error>({__FILE__, __LINE__, "invalid indi property received"});
		return -1;
	}

	if(!ipRecv.find("request")) return 0;

	if( ipRecv["request"].getSwitchState() == pcf::IndiElement::On)
	{
		std::lock_guard<std::mutex> guard(m_indiMutex);
		controller->reset_controller();
		updateSwitchIfChanged(m_indiP_reset_modelRequest, "toggle", pcf::IndiElement::Off, INDI_IDLE);
	}
   
   return 0;
}


INDI_NEWCALLBACK_DEFN(hoPredCtrl, m_indiP_zeroRequest )(const pcf::IndiProperty &ipRecv)
{
	if(ipRecv.getName() != m_indiP_zeroRequest.getName())
	{
		log<software_error>({__FILE__, __LINE__, "invalid indi property received"});
		return -1;
	}

	if(!ipRecv.find("request")) return 0;

	if( ipRecv["request"].getSwitchState() == pcf::IndiElement::On)
	{
<<<<<<< HEAD
		std::lock_guard<std::mutex> guard(m_indiMutex);
		m_shaped_command.setZero();
=======
		
		if(!m_is_closed_loop){
			zero();
			controller->set_zero();
		}else{
			m_shaped_command.setZero();
		}

>>>>>>> 37108019
		updateSwitchIfChanged(m_indiP_zeroRequest, "toggle", pcf::IndiElement::Off, INDI_IDLE);
	}
   
   return 0;
}

} //namespace app
} //namespace MagAOX

#endif //hoPredCtrl_hpp<|MERGE_RESOLUTION|>--- conflicted
+++ resolved
@@ -293,7 +293,6 @@
 	//
 	config.add("parameters.learning_steps", "", "parameters.learning_steps", argType::Required, "parameters", "learning_steps", false, "int", "The update clip value.");
 	config.add("parameters.exploration_steps", "", "parameters.exploration_steps", argType::Required, "parameters", "exploration_steps", false, "int", "The update clip value.");
-	config.add("parameters.learning_steps", "", "parameters.learning_steps", argType::Required, "parameters", "learning_steps", false, "int", "The update clip value.");
 	config.add("parameters.exploration_rms", "", "parameters.exploration_rms", argType::Required, "parameters", "exploration_rms", false, "float", "The update clip value.");
 
 	// Read in the learning parameters as a vector.
@@ -561,11 +560,7 @@
 
 	duration = 0;
 	iterations = 0;
-<<<<<<< HEAD
-	m_is_closed_loop = true;
-=======
 	m_is_closed_loop = false;
->>>>>>> 37108019
 
 	return 0;
 }
@@ -727,14 +722,8 @@
 inline
 int hoPredCtrl::zero()
 {
-<<<<<<< HEAD
-	// m_shaped_command.setZero();
-	// Reset buffer and controller too?
-
-=======
 	m_shaped_command.setZero();
 	send_dm_command();
->>>>>>> 37108019
 	return 0;
 }
 
@@ -846,10 +835,7 @@
 	std::lock_guard<std::mutex> guard(m_indiMutex);
 
 	m_exploration_rms = target;
-<<<<<<< HEAD
-=======
 	std::cout << "New expl. rms: " << m_exploration_rms << "\n";
->>>>>>> 37108019
 
 	updateIfChanged(m_indiP_explorationRms, "target", m_exploration_rms);
 
@@ -1099,10 +1085,6 @@
 
 	if( ipRecv["request"].getSwitchState() == pcf::IndiElement::On)
 	{
-<<<<<<< HEAD
-		std::lock_guard<std::mutex> guard(m_indiMutex);
-		m_shaped_command.setZero();
-=======
 		
 		if(!m_is_closed_loop){
 			zero();
@@ -1111,7 +1093,6 @@
 			m_shaped_command.setZero();
 		}
 
->>>>>>> 37108019
 		updateSwitchIfChanged(m_indiP_zeroRequest, "toggle", pcf::IndiElement::Off, INDI_IDLE);
 	}
    
