#ifndef PCMATRIX_CUH
#define PCMATRIX_CUH

#include <iostream>

#include <cuda_runtime.h>
#include "cublas_v2.h"

#include "utils.cuh"

namespace DDSPC
{


class Matrix{
	private:
		cublasHandle_t* handle;

	public:	
		int size_;
		size_t element_size_;
		int total_size_;

		int batch_size_;
		int nrows_;
		int ncols_;
			
		float** cpu_data; // Host side pointers to host data
		float** gpu_data; // Host side pointers to device data
		float** dev_gpu_data; // Device side pointers to device data
		int *info;
	
		Matrix(float initialization_value, int num_rows, int num_columns, int num_batches=1);
		~Matrix();

		void set_to_zero();
		void divide_by_scalar(Matrix* scalar, Matrix* out=nullptr);
		
		/*
		// Data manipulations functions
		// I/O functions
		void print(bool print_gpu=false);
		
		*/

		void shift_columns_cpu();

		void dot(Matrix* other, Matrix* output, float alpha=1.0, float beta=0.0, cublasOperation_t opA=CUBLAS_OP_N, cublasOperation_t opB=CUBLAS_OP_N,  bool use_strided=true);
		void inverse(Matrix* output);
		void add(Matrix* other, float value=1);
		void subtract(Matrix* other, float value=-1);
		void scale(float scale_param);
<<<<<<< HEAD
=======
		void to_file(std::string filename);
>>>>>>> 37108019
		
		void print(bool print_gpu);
		
		long int num_elements(){
			return ncols_ * nrows_;
		}

		void set_handle(cublasHandle_t* new_handle){
			handle = new_handle;
		};
		
		void set(float value, int row_index, int column_index, int batch_index=1){
			cpu_data[0][BIDX2C(row_index, column_index, batch_index, nrows_, ncols_)] = value;
		}

		float get(int row_index, int column_index, int batch_index=1){
			return cpu_data[0][BIDX2C(row_index, column_index, batch_index, nrows_, ncols_)];
		}

		void print_shape(){
			std::cout << "(" << nrows_ << "," << ncols_ << "," << batch_size_ << ")";
		}

		float* get_data_ptr(){
			return cpu_data[0];
		}
		
		// Data transfer commands
		void to_gpu();
		void to_cpu();

};

Matrix* make_identity_matrix(float value, int size, int batch_size=1);
Matrix* make_identity_matrix(float* value, int size, int batch_size=1);
Matrix* make_identity_matrix(Matrix* value, int size, int batch_size=1);

Matrix* make_identity_matrix_from_scalar(float value, int size, int batch_size=1);
void set_identity_matrix(Matrix* destination, float value, int size, int batch_size=1);

void copy_to_identity_matrix(Matrix* destination, Matrix* source, int size, int batch_size=1);

void cpu_full_copy(Matrix* destination, float * source);
void cpu_full_copy(float * destination, Matrix* source);
void gpu_col_copy(Matrix* destination, int dcol_index, int dbatch_index, Matrix* source, int scol_index=0, int sbatch_index=0);

Matrix* make_col_vector(float value, int size, int batch_size=1);
Matrix* make_col_vector(float* value, int size, int batch_size=1);
Matrix* make_random_col_vector(float standard_deviation, int size, int batch_size=1);
Matrix* make_random_matrix(float standard_deviation, int nrows, int ncols, int batch_size=1);
Matrix* make_random_binary_matrix(float standard_deviation, int nrows, int ncols, int batch_size=1);
}

#endif<|MERGE_RESOLUTION|>--- conflicted
+++ resolved
@@ -50,10 +50,7 @@
 		void add(Matrix* other, float value=1);
 		void subtract(Matrix* other, float value=-1);
 		void scale(float scale_param);
-<<<<<<< HEAD
-=======
 		void to_file(std::string filename);
->>>>>>> 37108019
 		
 		void print(bool print_gpu);
 		
