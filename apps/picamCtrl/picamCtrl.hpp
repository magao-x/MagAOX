/** \file picamCtrl.hpp
  * \brief The MagAO-X Princeton Instruments EMCCD camera controller.
  *
  * \author Jared R. Males (jaredmales@gmail.com)
  *
  * \ingroup picamCtrl_files
  */

#ifndef picamCtrl_hpp
#define picamCtrl_hpp


#include <ImageStruct.h>
#include <ImageStreamIO.h>

#include <picam_advanced.h>

#include "../../libMagAOX/libMagAOX.hpp" //Note this is included on command line to trigger pch
#include "../../magaox_git_version.h"

#define DEBUG

#ifdef DEBUG
#define BREADCRUMB  std::cerr << __FILE__ << " " << __LINE__ << "\n";
#else
#define BREADCRUMB
#endif

inline
std::string PicamEnum2String( PicamEnumeratedType type, piint value )
{
    const pichar* string;
    Picam_GetEnumerationString( type, value, &string );
    std::string str(string);
    Picam_DestroyString( string );
    
    return str;
}

namespace MagAOX
{
namespace app
{



/** \defgroup picamCtrl Princeton Instruments EMCCD Camera
  * \brief Control of a Princeton Instruments OCAM2K EMCCD Camera.
  *
  *  <a href="../apps_html/page_module_picamCtrl.html">Application Documentation</a>
  *
  * \ingroup apps
  *
  */

/** \defgroup picamCtrl_files Princeton Instruments EMCCD Camera Files
  * \ingroup picamCtrl
  */

/** MagAO-X application to control a Princeton Instruments EMCCD
  *
  * \ingroup picamCtrl
  * 
  * \todo Config item for ImageStreamIO name filename
  * \todo implement ImageStreamIO circular buffer, with config setting
  */
class picamCtrl : public MagAOXApp<>, public dev::frameGrabber<picamCtrl>, public dev::dssShutter<picamCtrl>
{

   friend class dev::frameGrabber<picamCtrl>;
   friend class dev::dssShutter<picamCtrl>;
   
   typedef MagAOXApp<> MagAOXAppT;
   
protected:

   /** \name configurable parameters 
     *@{
     */ 
   std::string m_serialNumber; ///< The camera's identifying serial number
   
   unsigned long m_powerOnWait {2}; ///< Time in sec to wait for camera boot after power on.
   
   
   float m_startupTemp {-55}; ///< The temperature to set after a power-on.
   
   ///@}

   int m_depth {0};
   float m_ccdTemp;
   float m_ccdTempSetpt; ///< The desired temperature.
   
   int m_adcSpeed {30}; ///< The ADC speed, 5, 10, 20, or 30.
   
   float m_expTimeSet {0}; ///< The exposure time, in seconds, as set by user.
   float m_expTimeMin {0}; ///<
   float m_expTimeMax {0};
   float m_expTimeDelta {0};
   
   
   float m_fpsSet {0}; ///< The commanded fps, as set by user.
<<<<<<< HEAD

=======
   float m_fpsCurr {0}; ///< The current FPS as reported by the camera.
>>>>>>> d09fa34c
   
   int m_powerOnCounter {0}; ///< Counts numer of loops after power on, implements delay for camera bootup.
   
   std::string m_modeName;
   std::string m_nextMode;
   
   
   
   
   

   PicamHandle m_cameraHandle {0};
   PicamHandle m_modelHandle {0};
   
   PicamAcquisitionBuffer m_acqBuff;
   PicamAvailableData m_available;
   
   std::string m_cameraName;
   std::string m_cameraModel;
   
public:

   ///Default c'tor
   picamCtrl();

   ///Destructor
   ~picamCtrl() noexcept;

   /// Setup the configuration system (called by MagAOXApp::setup())
   virtual void setupConfig();

   /// load the configuration system results (called by MagAOXApp::setup())
   virtual void loadConfig();

   /// Startup functions
   /** Sets up the INDI vars.
     *
     */
   virtual int appStartup();

   /// Implementation of the FSM for the Siglent SDG
   virtual int appLogic();

   /// Implementation of the on-power-off FSM logic
   virtual int onPowerOff();

   /// Implementation of the while-powered-off FSM
   virtual int whilePowerOff();

   /// Do any needed shutdown tasks.  Currently nothing in this app.
   virtual int appShutdown();

protected:
   int getPicamParameter( piint & value,
                          PicamParameter parameter
                        );
   
   int getPicamParameter( piflt & value,
                          PicamParameter parameter
                        );
   
   int setPicamParameter( PicamParameter parameter,
                          pi64s value
                        );
 
   int setPicamParameter( PicamHandle handle,
                          PicamParameter parameter,
                          piflt value
                        );
   
   int setPicamParameter( PicamParameter parameter,
                          piflt value
                        );
   
   int setPicamParameterOnline( PicamHandle handle,
                                PicamParameter parameter,
                                piflt value
                              );
   
   int setPicamParameterOnline( PicamParameter parameter,
                                piflt value
                              );
   
   int connect();
   
   int getAcquisitionState();
   
   int getTemps();
   
   int setTemp(piflt temp);
   
   int adcSpeed();
   
   int setAdcSpeed(int newspd);
   
   int setExpTime(piflt exptime);
   
   int setFPS(piflt fps);
   
   
   //Framegrabber interface:
   int configureAcquisition();
   int startAcquisition();
   int acquireAndCheckValid();
   int loadImageIntoStream(void * dest);
   int reconfig();
   
   
   
   
   
   
   

   
   //INDI:
protected:
   //declare our properties
   pcf::IndiProperty m_indiP_ccdTemp;
   pcf::IndiProperty m_indiP_ccdTempLock;
   
   pcf::IndiProperty m_indiP_adcspeed;
   
//   pcf::IndiProperty m_indiP_mode;
   
   pcf::IndiProperty m_indiP_exptime;
   pcf::IndiProperty m_indiP_fps;

public:
   INDI_NEWCALLBACK_DECL(picamCtrl, m_indiP_ccdTemp);
   INDI_NEWCALLBACK_DECL(picamCtrl, m_indiP_adcspeed);
   
//   INDI_NEWCALLBACK_DECL(picamCtrl, m_indiP_mode);
   INDI_NEWCALLBACK_DECL(picamCtrl, m_indiP_exptime);
   INDI_NEWCALLBACK_DECL(picamCtrl, m_indiP_fps);
   

};

inline
picamCtrl::picamCtrl() : MagAOXApp(MAGAOX_CURRENT_SHA1, MAGAOX_REPO_MODIFIED)
{
   m_powerMgtEnabled = true;
   
   m_acqBuff.memory_size = 0;
   m_acqBuff.memory = 0;
   
   return;
}

inline
picamCtrl::~picamCtrl() noexcept
{
   if(m_acqBuff.memory)
   {
      free(m_acqBuff.memory);
   }
    
   return;
}

inline
void picamCtrl::setupConfig()
{
   
   
   config.add("camera.serialNumber", "", "camera.serialNumber", argType::Required, "camera", "serialNumber", false, "int", "The identifying serial number of the camera.");
   
   config.add("camera.powerOnWait", "", "camera.powerOnWait", argType::Required, "camera", "powerOnWait", false, "int", "Time after power-on to begin attempting connections [sec].  Default is 10 sec.");
   config.add("camera.startupTemp", "", "camera.startupTemp", argType::Required, "camera", "startupTemp", false, "float", "The temperature setpoint to set after a power-on [C].  Default is -55 C.");
   
   dev::frameGrabber<picamCtrl>::setupConfig(config);
   dev::dssShutter<picamCtrl>::setupConfig(config);
}

inline
void picamCtrl::loadConfig()
{
   
   config(m_serialNumber, "camera.serialNumber");
   config(m_powerOnWait, "camera.powerOnWait");
   config(m_startupTemp, "camera.startupTemp");
   
   dev::frameGrabber<picamCtrl>::loadConfig(config);
   dev::dssShutter<picamCtrl>::loadConfig(config);
   
}

inline
int picamCtrl::appStartup()
{
   // set up the  INDI properties
   REG_INDI_NEWPROP(m_indiP_ccdTemp, "ccdtemp", pcf::IndiProperty::Number);
   m_indiP_ccdTemp.add (pcf::IndiElement("current"));
   m_indiP_ccdTemp["current"].set(0);
   m_indiP_ccdTemp.add (pcf::IndiElement("target"));
   
   REG_INDI_NEWPROP(m_indiP_adcspeed, "adcspeed", pcf::IndiProperty::Number);
   m_indiP_adcspeed.add (pcf::IndiElement("current"));
   m_indiP_adcspeed.add (pcf::IndiElement("target"));
   
   REG_INDI_NEWPROP_NOCB(m_indiP_ccdTempLock, "ccdtempctrl", pcf::IndiProperty::Text);
   m_indiP_ccdTempLock.add (pcf::IndiElement("state"));
   
//    REG_INDI_NEWPROP(m_indiP_mode, "mode", pcf::IndiProperty::Text);
//    m_indiP_mode.add (pcf::IndiElement("current"));
//    m_indiP_mode.add (pcf::IndiElement("target"));

   REG_INDI_NEWPROP(m_indiP_fps, "fps", pcf::IndiProperty::Number);
   m_indiP_fps.add (pcf::IndiElement("current"));
   m_indiP_fps["current"].set(0);
   m_indiP_fps.add (pcf::IndiElement("set"));
   m_indiP_fps.add (pcf::IndiElement("target"));
   m_indiP_fps.add (pcf::IndiElement("measured"));
   
   REG_INDI_NEWPROP(m_indiP_exptime, "exptime", pcf::IndiProperty::Number);
   m_indiP_exptime.add (pcf::IndiElement("current"));
   m_indiP_exptime["current"].set(m_expTimeSet);
   m_indiP_exptime.add (pcf::IndiElement("target"));
   m_indiP_exptime["target"].set(0);

   m_indiP_exptime.add (pcf::IndiElement("min"));
   m_indiP_exptime["min"].set(m_expTimeMin);
   m_indiP_exptime.add (pcf::IndiElement("max"));
   m_indiP_exptime["max"].set(m_expTimeMax);
   m_indiP_exptime.add (pcf::IndiElement("delta"));
   m_indiP_exptime["delta"].set(m_expTimeDelta);
   
   if(dev::frameGrabber<picamCtrl>::appStartup() < 0)
   {
      return log<software_critical,-1>({__FILE__,__LINE__});
   }
   
   if(dev::dssShutter<picamCtrl>::appStartup() < 0)
   {
      return log<software_critical,-1>({__FILE__,__LINE__});
   }
   
   return 0;

}

inline
int picamCtrl::appLogic()
{
   //first run frameGrabber's appLogic to see if the f.g. thread has exited.
   if(dev::frameGrabber<picamCtrl>::appLogic() < 0)
   {
      return log<software_error, -1>({__FILE__, __LINE__});
   }
   
   //and run dssShutter's appLogic
   if(dev::dssShutter<picamCtrl>::appLogic() < 0)
   {
      return log<software_error, -1>({__FILE__, __LINE__});
   }
   
   if( state() == stateCodes::POWERON )
   {
      if(m_powerOnCounter*m_loopPause > ((double) m_powerOnWait)*1e9)
      {
         //=================================
        
   
         state(stateCodes::NOTCONNECTED);
         m_reconfig = true; //Trigger a f.g. thread reconfig.
         m_powerOnCounter = 0;
      }
      else
      {
         ++m_powerOnCounter;
         return 0;
      }
   }

   if( state() == stateCodes::NOTCONNECTED || state() == stateCodes::NODEVICE || state() == stateCodes::ERROR)
   {
      //Might have gotten here because of a power off.
      if(MagAOXAppT::m_powerState == 0) return 0;
      
      std::unique_lock<std::mutex> lock(m_indiMutex);
      if(connect() < 0)
      {
         log<software_error>({__FILE__, __LINE__});
      }
      
      if(state() != stateCodes::CONNECTED) return 0;
   }
   
   if( state() == stateCodes::CONNECTED )
   {
      //Get a lock
      std::unique_lock<std::mutex> lock(m_indiMutex);

      if( getAcquisitionState() < 0 )
      {
         return log<software_error,0>({__FILE__,__LINE__});
      }
      
      if( setTemp(m_startupTemp) < 0 )
      {
         return log<software_error,0>({__FILE__,__LINE__});
      }
      
      if(frameGrabber<picamCtrl>::updateINDI() < 0)
      {
         return log<software_error,0>({__FILE__,__LINE__});
      }
   }

   if( state() == stateCodes::READY || state() == stateCodes::OPERATING )
   {
      //Get a lock if we can
      std::unique_lock<std::mutex> lock(m_indiMutex, std::try_to_lock);

      //but don't wait for it, just go back around.
      if(!lock.owns_lock()) return 0;
      
      if(getAcquisitionState() < 0)
      {
         if(MagAOXAppT::m_powerState == 0) return 0;
         
         state(stateCodes::ERROR);
         return 0;
      }
      
      if(getTemps() < 0)
      {
         if(MagAOXAppT::m_powerState == 0) return 0;
         
         state(stateCodes::ERROR);
         return 0;
      }

      if(frameGrabber<picamCtrl>::updateINDI() < 0)
      {
         return log<software_error,0>({__FILE__,__LINE__});
      }
      
      if(dssShutter<picamCtrl>::updateINDI() < 0)
      {
         log<software_error>({__FILE__, __LINE__});
         state(stateCodes::ERROR);
         return 0;
      }
      
      updateIfChanged(m_indiP_fps, "current", m_fpsCurr);
   }

   //Fall through check?

   return 0;

}

inline
int picamCtrl::onPowerOff()
{
   m_powerOnCounter = 0;
   
   std::lock_guard<std::mutex> lock(m_indiMutex);
   
   updateIfChanged(m_indiP_ccdTemp, "current", -999);
   updateIfChanged(m_indiP_ccdTemp, "target", -999);
   updateIfChanged(m_indiP_ccdTempLock, "state", std::string(""));
   
//    updateIfChanged(m_indiP_mode, "current", std::string(""));
//    updateIfChanged(m_indiP_mode, "target", std::string(""));

   updateIfChanged(m_indiP_fps, "current", 0);
   updateIfChanged(m_indiP_fps, "target", 0);
   updateIfChanged(m_indiP_fps, "measured", 0);
   
   if(m_cameraHandle)
   {
      Picam_CloseCamera(m_cameraHandle);
      m_cameraHandle = 0;
   }
   
   Picam_UninitializeLibrary();
   
   ///\todo error check these base class fxns.
   dssShutter<picamCtrl>::onPowerOff();
   
   return 0;
}

inline
int picamCtrl::whilePowerOff()
{
   ///\todo error check these base class fxns.
   
   dssShutter<picamCtrl>::whilePowerOff();
   
   
   return 0;
}

inline
int picamCtrl::appShutdown()
{
   dev::frameGrabber<picamCtrl>::appShutdown();
   
   if(m_cameraHandle)
   {
      Picam_CloseCamera(m_cameraHandle);
      m_cameraHandle = 0;
   }
   
   Picam_UninitializeLibrary();
    
   ///\todo error check these base class fxns.
   dev::frameGrabber<picamCtrl>::appShutdown();
   dev::dssShutter<picamCtrl>::appShutdown();
   
   return 0;
}

inline
int picamCtrl::getPicamParameter( piint & value,
                                  PicamParameter parameter
                                )
{
   PicamError error = Picam_GetParameterIntegerValue( m_cameraHandle, parameter, &value );

   if(MagAOXAppT::m_powerState == 0) return -1; //Flag error but don't log
   
   if(error != PicamError_None)
   {
      log<software_error>({__FILE__, __LINE__, 0, error, PicamEnum2String(PicamEnumeratedType_Error, error)});
      return -1;
   }
   
   return 0;
}

inline
int picamCtrl::getPicamParameter( piflt & value,
                                  PicamParameter parameter
                                )
{
   PicamError error = Picam_GetParameterFloatingPointValue( m_cameraHandle, parameter, &value );

   if(MagAOXAppT::m_powerState == 0) return -1; //Flag error but don't log
   
   if(error != PicamError_None)
   {
      log<software_error>({__FILE__, __LINE__, 0, error, PicamEnum2String(PicamEnumeratedType_Error, error)});
      return -1;
   }
   
   return 0;
}

inline
int picamCtrl::setPicamParameter( PicamParameter parameter,
                                  pi64s value
                                )
{
   PicamError error = Picam_SetParameterLargeIntegerValue( m_cameraHandle, parameter, value );
   if(error != PicamError_None)
   {
      log<software_error>({__FILE__, __LINE__, 0, error, PicamEnum2String(PicamEnumeratedType_Error, error)});
      return -1;
   }
   
   const PicamParameter* failed_parameters;
   piint failed_parameters_count;
    
   error = Picam_CommitParameters( m_cameraHandle, &failed_parameters, &failed_parameters_count );
   if(error != PicamError_None)
   {
      log<software_error>({__FILE__, __LINE__, 0, error, PicamEnum2String(PicamEnumeratedType_Error, error)});
      return -1;
   }
   
   for( int i=0; i< failed_parameters_count; ++i)
   {
      if( failed_parameters[i] ==  parameter)
      {
         Picam_DestroyParameters( failed_parameters );
         return log<text_log,-1>( "Parameter not committed");
      }
   }
   
   Picam_DestroyParameters( failed_parameters );

   return 0;
}

inline
int picamCtrl::setPicamParameter( PicamHandle handle,
                                  PicamParameter parameter,
                                  piflt value
                                )
{
   PicamError error = Picam_SetParameterFloatingPointValue( handle, parameter, value );
   if(error != PicamError_None)
   {
      log<software_error>({__FILE__, __LINE__, 0, error, PicamEnum2String(PicamEnumeratedType_Error, error)});
      return -1;
   }
   
   const PicamParameter* failed_parameters;
   piint failed_parameters_count;
    
   error = Picam_CommitParameters( handle, &failed_parameters, &failed_parameters_count );
   if(error != PicamError_None)
   {
      log<software_error>({__FILE__, __LINE__, 0, error, PicamEnum2String(PicamEnumeratedType_Error, error)});
      return -1;
   }
   
   for( int i=0; i< failed_parameters_count; ++i)
   {
      if( failed_parameters[i] ==  parameter)
      {
         Picam_DestroyParameters( failed_parameters );
         return log<text_log,-1>( "Parameter not committed");
      }
   }
   
   Picam_DestroyParameters( failed_parameters );

   return 0;
}

inline
int picamCtrl::setPicamParameter( PicamParameter parameter,
                                  piflt value
                                )
{
   return setPicamParameter( m_cameraHandle, parameter, value);
}

inline
int picamCtrl::setPicamParameterOnline( PicamHandle handle,
                                        PicamParameter parameter,
                                        piflt value
                                       )
{
   PicamError error = Picam_SetParameterFloatingPointValueOnline( handle, parameter, value );
   if(error != PicamError_None)
   {
      log<software_error>({__FILE__, __LINE__, 0, error, PicamEnum2String(PicamEnumeratedType_Error, error)});
      return -1;
   }

   return 0;
}

inline
int picamCtrl::setPicamParameterOnline( PicamParameter parameter,
                                        piflt value
                                       )
{
   return setPicamParameterOnline(m_cameraHandle, parameter, value);
}
inline
int picamCtrl::connect()
{
   
   PicamError error;
   PicamCameraID * id_array;
   piint id_count;
    
   if(m_acqBuff.memory)
   {
      std::cerr << "Clearing\n";
      free(m_acqBuff.memory);
      m_acqBuff.memory = NULL;
      m_acqBuff.memory_size = 0;
   }
   
   BREADCRUMB
   
   Picam_UninitializeLibrary();
   
   BREADCRUMB
   
   //Have to initialize the library every time.  Otherwise we won't catch a newly booted camera.
   Picam_InitializeLibrary();
   
   BREADCRUMB
   
   if(m_cameraHandle)
   {
      BREADCRUMB
      Picam_CloseCamera(m_cameraHandle);
      m_cameraHandle = 0;
   }

   BREADCRUMB
   
   Picam_GetAvailableCameraIDs((const PicamCameraID **) &id_array, &id_count);
   
   BREADCRUMB
   
   if(id_count == 0)
   {
      BREADCRUMB
      
      Picam_DestroyCameraIDs(id_array);
      
      BREADCRUMB
      
      Picam_UninitializeLibrary();
      
      BREADCRUMB
      
      state(stateCodes::NODEVICE);
      if(!stateLogged())
      {
         log<text_log>("no P.I. Cameras available.");
      }
      return 0;
   }
    
   BREADCRUMB
    
   for(int i=0; i< id_count; ++i)
   {
      BREADCRUMB
      
      if( std::string(id_array[i].serial_number) == m_serialNumber )
      {  
         BREADCRUMB
         std::cerr << "Camera was found.  Now connecting.\n";
         
         error = PicamAdvanced_OpenCameraDevice(&id_array[i], &m_cameraHandle);
         if(error == PicamError_None) 
         {
            m_cameraName = id_array[i].sensor_name;
            m_cameraModel = PicamEnum2String(PicamEnumeratedType_Model, id_array[i].model);
          
            BREADCRUMB
            
            error = PicamAdvanced_GetCameraModel( m_cameraHandle, &m_modelHandle );
            if( error != PicamError_None )
            {
               std::cerr << "failed to get camera model\n";
            }
            
            state(stateCodes::CONNECTED);
            log<text_log>("Connected to " + m_cameraName + " [S/N " + m_serialNumber + "]");
            
            BREADCRUMB
            
            Picam_DestroyCameraIDs(id_array);
            
            BREADCRUMB
            
            return 0;
         }
         else
         {
            BREADCRUMB
            
            state(stateCodes::ERROR);
            if(!stateLogged())
            {
               log<software_error>({__FILE__,__LINE__, 0, error, "Error connecting to camera."});
            }
            
            BREADCRUMB
            
            Picam_DestroyCameraIDs(id_array);
            
            BREADCRUMB
            
            Picam_UninitializeLibrary();
            
            BREADCRUMB
            return -1;
         }
      }
   }
   
   state(stateCodes::NODEVICE);
   if(!stateLogged())
   {
      log<text_log>("Camera not found in available ids.");
   }
   
   Picam_DestroyCameraIDs(id_array);
   
   
   Picam_UninitializeLibrary();
   
   
   return 0;
}


inline
int picamCtrl::getAcquisitionState()
{
   pibln running = false;
   
   PicamError error = Picam_IsAcquisitionRunning(m_cameraHandle, &running);

   if(MagAOXAppT::m_powerState == 0) return 0;

   if(error != PicamError_None)
   {
      log<software_error>({__FILE__, __LINE__, 0, error, PicamEnum2String(PicamEnumeratedType_Error, error)});
      state(stateCodes::ERROR);
      return -1;
   }
  
   if(running) state(stateCodes::OPERATING);
   else state(stateCodes::READY);
   
   return 0;

}

inline
int picamCtrl::getTemps()
{
   piflt currTemperature;
   
   if(getPicamParameter(currTemperature, PicamParameter_SensorTemperatureReading) < 0)
   {
      if(MagAOXAppT::m_powerState == 0) return 0;
   
      log<software_error>({__FILE__, __LINE__});
      state(stateCodes::ERROR);
      return -1;
   }
  
   //PicamSensorTemperatureStatus 
   piint status;
   
   if(getPicamParameter( status, PicamParameter_SensorTemperatureStatus ) < 0)
   {   
      if(MagAOXAppT::m_powerState == 0) return 0;
   
      log<software_error>({__FILE__, __LINE__});
      state(stateCodes::ERROR);
      return -1;
   }
   
   std::string lockstr = "unknown";
   if(status == 1) lockstr = "unlocked";
   else if(status == 2) lockstr = "locked";
   else if(status == 3) lockstr = "faulted";
      
   updateIfChanged(m_indiP_ccdTemp, "current", currTemperature);
   
   updateIfChanged(m_indiP_ccdTempLock, "state", lockstr);
   
   return 0;

}

inline
int picamCtrl::setTemp(piflt temp)
{
   m_ccdTempSetpt = temp;
<<<<<<< HEAD
   
=======
   
   m_reconfig = true;
   
   return 0;
}


inline
int picamCtrl::setAdcSpeed(int newspd)
{
   if(newspd != 5 && newspd != 10 && newspd != 20 && newspd != 30)
   {
      log<text_log>("Invalid ADC speed requested.", logPrio::LOG_ERROR);
      return -1;
   }
   
   m_adcSpeed = newspd;
   
   updateIfChanged(m_indiP_adcspeed, "target", m_adcSpeed);
   
>>>>>>> d09fa34c
   m_reconfig = true;
   
   return 0;
}

inline
int picamCtrl::setExpTime(piflt exptime)
{
   
   long intexptime = exptime * 1000 * 10000 + 0.5;
   exptime = ((double)intexptime)/10000;
   
   int rv;
   if(state() == stateCodes::OPERATING)
   {
      std::cerr << "setting online...\n";
      rv = setPicamParameterOnline(m_modelHandle, PicamParameter_ExposureTime, exptime);
   }
   else
   {
      std::cerr << "setting offline...\n";
      rv = setPicamParameter(m_modelHandle, PicamParameter_ExposureTime, exptime);
   }
   
   if(rv < 0)
   {
      log<software_error>({__FILE__, __LINE__, "Error setting exposure time"});
      return -1;
   }
   
   log<text_log>( "Set exposure time: " + std::to_string(exptime/1000.0) + " sec");
   
   return 0;
}


inline
int picamCtrl::setFPS(piflt fps)
{
   return setExpTime(1.0/fps);
}


inline
int picamCtrl::configureAcquisition()
{
  
   piint readoutStride;
   piint framesPerReadout;
   piint frameStride;
   piint frameSize;
   piint pixelBitDepth;
   
   
      
   std::unique_lock<std::mutex> lock(m_indiMutex);
   
   
   //=*=*=*=*=*=*=*=*=*=*=*=*=*=*=*=*=*=*=*=*=*=*=*=*=*=*=*=*=*=*=*=*=*=*=*=*=*=*=*=*=*=*=*=*=*=*=*=*=*=*
   //=*=*=*=*=*=*=*=*=*=*=*=*=*=*=*=*=*=*=*=*=*=*=*=*=*=*=*=*=*=*=*=*=*=*=*=*=*=*=*=*=*=*=*=*=*=*=*=*=*=*
   // Check Frame Transfer
   //=*=*=*=*=*=*=*=*=*=*=*=*=*=*=*=*=*=*=*=*=*=*=*=*=*=*=*=*=*=*=*=*=*=*=*=*=*=*=*=*=*=*=*=*=*=*=*=*=*=*
   //=*=*=*=*=*=*=*=*=*=*=*=*=*=*=*=*=*=*=*=*=*=*=*=*=*=*=*=*=*=*=*=*=*=*=*=*=*=*=*=*=*=*=*=*=*=*=*=*=*=*
   
   piint cmode;
   if(getPicamParameter(cmode, PicamParameter_ReadoutControlMode) < 0)
   {
      log<software_error>({__FILE__,__LINE__, "could not get Readout Control Mode"});
      return -1;
   }

   if( cmode != PicamReadoutControlMode_FrameTransfer)
   {
      log<software_error>({__FILE__,__LINE__, "Readout Control Mode not configured for frame transfer"}) ;
      return -1;
   }

   //=*=*=*=*=*=*=*=*=*=*=*=*=*=*=*=*=*=*=*=*=*=*=*=*=*=*=*=*=*=*=*=*=*=*=*=*=*=*=*=*=*=*=*=*=*=*=*=*=*=*
   //=*=*=*=*=*=*=*=*=*=*=*=*=*=*=*=*=*=*=*=*=*=*=*=*=*=*=*=*=*=*=*=*=*=*=*=*=*=*=*=*=*=*=*=*=*=*=*=*=*=*
   // Temperature
   //=*=*=*=*=*=*=*=*=*=*=*=*=*=*=*=*=*=*=*=*=*=*=*=*=*=*=*=*=*=*=*=*=*=*=*=*=*=*=*=*=*=*=*=*=*=*=*=*=*=*
   //=*=*=*=*=*=*=*=*=*=*=*=*=*=*=*=*=*=*=*=*=*=*=*=*=*=*=*=*=*=*=*=*=*=*=*=*=*=*=*=*=*=*=*=*=*=*=*=*=*=*
   
   if(setPicamParameter( PicamParameter_SensorTemperatureSetPoint, m_ccdTempSetpt) < 0)
   {
      log<software_error>({__FILE__, __LINE__, "Error setting temperature setpoint"});
      state(stateCodes::ERROR);
      return -1;
   }
   
   updateIfChanged(m_indiP_ccdTemp, "target", m_ccdTempSetpt);

   log<text_log>( "Set temperature set point: " + std::to_string(m_ccdTempSetpt) + " C");
   
   //=*=*=*=*=*=*=*=*=*=*=*=*=*=*=*=*=*=*=*=*=*=*=*=*=*=*=*=*=*=*=*=*=*=*=*=*=*=*=*=*=*=*=*=*=*=*=*=*=*=*
   //=*=*=*=*=*=*=*=*=*=*=*=*=*=*=*=*=*=*=*=*=*=*=*=*=*=*=*=*=*=*=*=*=*=*=*=*=*=*=*=*=*=*=*=*=*=*=*=*=*=*
   // Speed
   //=*=*=*=*=*=*=*=*=*=*=*=*=*=*=*=*=*=*=*=*=*=*=*=*=*=*=*=*=*=*=*=*=*=*=*=*=*=*=*=*=*=*=*=*=*=*=*=*=*=*
   //=*=*=*=*=*=*=*=*=*=*=*=*=*=*=*=*=*=*=*=*=*=*=*=*=*=*=*=*=*=*=*=*=*=*=*=*=*=*=*=*=*=*=*=*=*=*=*=*=*=*
   
   if( setPicamParameter(m_modelHandle, PicamParameter_AdcSpeed, m_adcSpeed) < 0)
   {
      log<software_error>({__FILE__, __LINE__, "Error setting ADC Speed"});
      state(stateCodes::ERROR);
      return -1;
   }
   
<<<<<<< HEAD
=======
   updateIfChanged(m_indiP_adcspeed, "current", m_adcSpeed);
   updateIfChanged(m_indiP_adcspeed, "target", std::string(""));
   
   log<text_log>( "ADC Speed: " + std::to_string(m_adcSpeed) + " MHz");
   
>>>>>>> d09fa34c
   //=*=*=*=*=*=*=*=*=*=*=*=*=*=*=*=*=*=*=*=*=*=*=*=*=*=*=*=*=*=*=*=*=*=*=*=*=*=*=*=*=*=*=*=*=*=*=*=*=*=*
   //=*=*=*=*=*=*=*=*=*=*=*=*=*=*=*=*=*=*=*=*=*=*=*=*=*=*=*=*=*=*=*=*=*=*=*=*=*=*=*=*=*=*=*=*=*=*=*=*=*=*
   // Dimensions
   //=*=*=*=*=*=*=*=*=*=*=*=*=*=*=*=*=*=*=*=*=*=*=*=*=*=*=*=*=*=*=*=*=*=*=*=*=*=*=*=*=*=*=*=*=*=*=*=*=*=*
   //=*=*=*=*=*=*=*=*=*=*=*=*=*=*=*=*=*=*=*=*=*=*=*=*=*=*=*=*=*=*=*=*=*=*=*=*=*=*=*=*=*=*=*=*=*=*=*=*=*=*
   
   if(getPicamParameter(readoutStride, PicamParameter_ReadoutStride) < 0)
   {
      log<software_error>({__FILE__, __LINE__, "Error getting readout stride"});
      state(stateCodes::ERROR);
      return -1;
   }

   if(getPicamParameter(frameStride, PicamParameter_FrameStride) < 0)
   {
      log<software_error>({__FILE__, __LINE__, "Error getting frame stride"});
      state(stateCodes::ERROR);
      
      return -1;
   }

   if(getPicamParameter(framesPerReadout, PicamParameter_FramesPerReadout) < 0)
   {
      log<software_error>({__FILE__, __LINE__, "Error getting frames per readout"});
      state(stateCodes::ERROR);
      return -1;
   }
   
   if(getPicamParameter( frameSize, PicamParameter_FrameSize) < 0)
   {       
      log<software_error>({__FILE__, __LINE__, "Error getting frame size"});
      state(stateCodes::ERROR);
      return -1;
   }
   
   if(getPicamParameter( pixelBitDepth, PicamParameter_PixelBitDepth) < 0)
   {
      log<software_error>({__FILE__, __LINE__,"Error getting pixel bit depth"});
      state(stateCodes::ERROR);
      return -1;
   }
   m_depth = pixelBitDepth;
   
   const PicamRois* rois;
   PicamError error = Picam_GetParameterRoisValue( m_cameraHandle, PicamParameter_Rois, &rois );
   if( error != PicamError_None )
   {
      log<software_error>({__FILE__, __LINE__, 0, error, PicamEnum2String(PicamEnumeratedType_Error, error)});
      state(stateCodes::ERROR);            
      return -1;
   }
   m_xbinning = rois->roi_array[0].x_binning;
   m_ybinning = rois->roi_array[0].y_binning;
   m_width  = rois->roi_array[0].width  / rois->roi_array[0].x_binning;
   m_height = rois->roi_array[0].height / rois->roi_array[0].y_binning;
   Picam_DestroyRois( rois );
   
   
   //=*=*=*=*=*=*=*=*=*=*=*=*=*=*=*=*=*=*=*=*=*=*=*=*=*=*=*=*=*=*=*=*=*=*=*=*=*=*=*=*=*=*=*=*=*=*=*=*=*=*
   //=*=*=*=*=*=*=*=*=*=*=*=*=*=*=*=*=*=*=*=*=*=*=*=*=*=*=*=*=*=*=*=*=*=*=*=*=*=*=*=*=*=*=*=*=*=*=*=*=*=*
   // Exposure Time and Frame Rate
   //=*=*=*=*=*=*=*=*=*=*=*=*=*=*=*=*=*=*=*=*=*=*=*=*=*=*=*=*=*=*=*=*=*=*=*=*=*=*=*=*=*=*=*=*=*=*=*=*=*=*
   //=*=*=*=*=*=*=*=*=*=*=*=*=*=*=*=*=*=*=*=*=*=*=*=*=*=*=*=*=*=*=*=*=*=*=*=*=*=*=*=*=*=*=*=*=*=*=*=*=*=*
      
   piflt exptime;
   if(getPicamParameter(exptime, PicamParameter_ExposureTime) < 0)
   {
      std::cerr << "could not get Exposuretime\n";
   }
   else
   {
      m_expTimeSet = exptime/1000.0;
      updateIfChanged(m_indiP_exptime, "current", m_expTimeSet);
      std::cerr << "ExposureTime is: " << exptime << "\n";
   }
   
<<<<<<< HEAD
=======
   
   
>>>>>>> d09fa34c
   const PicamRangeConstraint * constraint_array;
   piint constraint_count;
   PicamAdvanced_GetParameterRangeConstraints( m_modelHandle, PicamParameter_ExposureTime, &constraint_array, &constraint_count);
    
   if(constraint_count != 1)
   {
      std::cerr << "Constraint count is not 1: " << (int) constraint_count << " constraints" << std::endl;
       
      log<text_log>("Constraint count is not 1: " + std::to_string(constraint_count) + " constraints",logPrio::LOG_ERROR);
      
      updateIfChanged(m_indiP_exptime, "min", std::string("UNK"));
      updateIfChanged(m_indiP_exptime, "max", std::string("UNK"));
      updateIfChanged(m_indiP_exptime, "delta", std::string("UNK"));
   }
   else
   {
      m_expTimeMin = constraint_array[0].minimum;
      updateIfChanged(m_indiP_exptime, "min", m_expTimeMin);
      m_expTimeMax = constraint_array[0].maximum;
      updateIfChanged(m_indiP_exptime, "max", m_expTimeMax);
      m_expTimeDelta = constraint_array[0].increment;
      updateIfChanged(m_indiP_exptime, "delta", m_expTimeDelta);
   }
   
<<<<<<< HEAD
   
   
=======
   piflt FrameRateCalculation;
   if(getPicamParameter(FrameRateCalculation, PicamParameter_FrameRateCalculation) < 0)
   {
      std::cerr << "could not get FrameRateCalculation\n";
   }

   //std::cerr << "FrameRateCalculation is: " << FrameRateCalculation << "\n";
   
   //std::cerr << "Available readouts: " << available.readout_count << "\n";
   std::cerr << "Frame rate: " << FrameRateCalculation << "\n";
   m_fpsSet = FrameRateCalculation;
   updateIfChanged(m_indiP_fps, "set", m_fpsSet);
>>>>>>> d09fa34c
   
  
   
   
    
   
   
   
   
   
   
   
   piint AdcQuality;
   if(getPicamParameter(AdcQuality, PicamParameter_AdcQuality) < 0)
   {
      std::cerr << "could not get AdcQuality\n";
   }

   std::string adcqStr = PicamEnum2String( PicamEnumeratedType_AdcQuality, AdcQuality );
    
   std::cerr << "AdcQuality is: " << adcqStr << "\n";
   
   
   
   
<<<<<<< HEAD
   piflt AdcSpeed;
   if(getPicamParameter(AdcSpeed, PicamParameter_AdcSpeed) < 0)
   {
      std::cerr << "could not get AdcSpeed\n";
   }

   std::cerr << "AdcSpeed is: " << AdcSpeed << "\n";
   
   
=======
   std::cerr << "************************************************************\n";
>>>>>>> d09fa34c
   
   
   
   
   
   
   std::cerr << "Onlineable:\n";
   pibln onlineable;
   Picam_CanSetParameterOnline(m_modelHandle, PicamParameter_ReadoutControlMode,&onlineable);
   std::cerr << "ReadoutControlMode: " << onlineable << "\n"; //0
   
   Picam_CanSetParameterOnline(m_modelHandle, PicamParameter_AdcQuality,&onlineable);
   std::cerr << "AdcQuality: " << onlineable << "\n"; //0
   
   Picam_CanSetParameterOnline(m_modelHandle, PicamParameter_AdcAnalogGain,&onlineable);
   std::cerr << "AdcAnalogGain: " << onlineable << "\n"; //1
   
   Picam_CanSetParameterOnline(m_modelHandle, PicamParameter_DisableCoolingFan,&onlineable);
   std::cerr << "DisableCoolingFan: " << onlineable << "\n";//0
   
   Picam_CanSetParameterOnline(m_modelHandle, PicamParameter_SensorTemperatureSetPoint,&onlineable);
   std::cerr << "SensorTemperatureSetPoint: " << onlineable << "\n"; //0
   
   Picam_CanSetParameterOnline(m_modelHandle, PicamParameter_AdcEMGain,&onlineable);
   std::cerr << "AdcEMGain: " << onlineable << "\n"; //1
   
   Picam_CanSetParameterOnline(m_modelHandle, PicamParameter_FrameRateCalculation,&onlineable);
   std::cerr << "FrameRateCalculation: " << onlineable << "\n"; //0
         
<<<<<<< HEAD
=======
   std::cerr << "************************************************************\n";
      
>>>>>>> d09fa34c
//          Picam_CanSetParameterOnline(m_modelHandle, PicamParameter_ ,&onlineable);
//          std::cerr << ": " << onlineable << "\n";
     
   
<<<<<<< HEAD
=======
   //If not previously allocated, allocate a nice big buffer to play with
>>>>>>> d09fa34c
   pi64s newbuffsz = framesPerReadout*readoutStride*10; //Save room for 10 frames
   if( newbuffsz >  m_acqBuff.memory_size)
   {
      if(m_acqBuff.memory)
      {
         std::cerr << "Clearing\n";
         free(m_acqBuff.memory);
         m_acqBuff.memory = NULL;
         PicamAdvanced_SetAcquisitionBuffer(m_cameraHandle, NULL);
      }
   
      m_acqBuff.memory_size = newbuffsz;
      std::cerr << "m_acqBuff.memory_size: " << m_acqBuff.memory_size << "\n";
      m_acqBuff.memory = malloc(m_acqBuff.memory_size);
      
      error = PicamAdvanced_SetAcquisitionBuffer(m_cameraHandle, &m_acqBuff);
      if(error != PicamError_None)
      {
         log<software_error>({__FILE__, __LINE__, 0, error, PicamEnum2String(PicamEnumeratedType_Error, error)});
         state(stateCodes::ERROR);
       
         std::cerr << "-->" << PicamEnum2String(PicamEnumeratedType_Error, error) << "\n";
      }
   }

<<<<<<< HEAD
=======
   //Start continuous acquisition
>>>>>>> d09fa34c
   if(setPicamParameter(PicamParameter_ReadoutCount,(pi64s) 0) < 0)
   {
      log<software_error>({__FILE__, __LINE__, "Error setting readouts=0"});
      state(stateCodes::ERROR);
      return -1;
   }

    error = Picam_StartAcquisition(m_cameraHandle);
    if(error != PicamError_None) 
    {
       log<software_error>({__FILE__, __LINE__, 0, error, PicamEnum2String(PicamEnumeratedType_Error, error)});
       state(stateCodes::ERROR);
       
       return -1;
    }
    
    m_dataType = _DATATYPE_INT16; //Where does this go?
    std::cerr << "Acquisition Started\n"; 
    sleep(1);
    return 0;
   
}

inline
int picamCtrl::startAcquisition()
{
   return 0;
}

inline
int picamCtrl::acquireAndCheckValid()
{

   piint camTimeOut = 1000;
   
   PicamAcquisitionStatus status;
   
   PicamAvailableData available;
   
   PicamError error;
   error = Picam_WaitForAcquisitionUpdate(m_cameraHandle, camTimeOut, &available, &status);
   
   
   
   if(! status.running )
   {
      std::cerr << "Not running \n";
      
      std::cerr << "status.running: " << status.running << "\n";
      std::cerr << "status.errors: " << status.errors << "\n";
      std::cerr << "CameraFaulted: " << (int)(status.errors & PicamAcquisitionErrorsMask_CameraFaulted) << "\n";
      std::cerr << "CannectionLost: " << (int)(status.errors & PicamAcquisitionErrorsMask_ConnectionLost) << "\n";
      std::cerr << "DataLost: " << (int)(status.errors & PicamAcquisitionErrorsMask_DataLost) << "\n";
      std::cerr << "DataNotArriving: " << (int)(status.errors & PicamAcquisitionErrorsMask_DataNotArriving) << "\n";
      std::cerr << "None: " << (int)(status.errors & PicamAcquisitionErrorsMask_None) << "\n";
      std::cerr << "ShutterOverheated: " << (int)(status.errors & PicamAcquisitionErrorsMask_ShutterOverheated) << "\n";
      std::cerr << "status.readout_rate: " << status.readout_rate << "\n";
   
      error = Picam_StartAcquisition(m_cameraHandle);
      if(error != PicamError_None) 
      {
         log<software_error>({__FILE__, __LINE__, 0, error, PicamEnum2String(PicamEnumeratedType_Error, error)});
         state(stateCodes::ERROR);
       
         return -1;
      }
   }
   
   
   clock_gettime(CLOCK_REALTIME, &m_currImageTimestamp);
   
   m_available.initial_readout = available.initial_readout;
   m_available.readout_count = available.readout_count;
   
   if(error == PicamError_TimeOutOccurred) 
   {
      return 1;
   }
   else if(error != PicamError_None)
   {
      log<software_error>({__FILE__, __LINE__, 0, error, PicamEnum2String(PicamEnumeratedType_Error, error)});
      state(stateCodes::ERROR);
      
      return -1;
   }
   if(m_available.initial_readout == 0) 
   {
      return 1;
   }

   m_fpsCurr = status.readout_rate;
   
   return 0;
   
<<<<<<< HEAD
   piflt FrameRateCalculation;
   if(getPicamParameter(FrameRateCalculation, PicamParameter_FrameRateCalculation) < 0)
   {
      std::cerr << "could not get FrameRateCalculation\n";
   }

   //std::cerr << "FrameRateCalculation is: " << FrameRateCalculation << "\n";
   
   //std::cerr << "Available readouts: " << available.readout_count << "\n";
   std::cerr << "Frame rate: " << status.readout_rate <<" " << FrameRateCalculation << "\r";
   if(available.readout_count <= 0) return 1;
=======

>>>>>>> d09fa34c
}

inline
int picamCtrl::loadImageIntoStream(void * dest)
{
   memcpy(dest, m_available.initial_readout, m_width*m_height*m_typeSize);
   
   return 0;
}

inline
int picamCtrl::reconfig()
{
<<<<<<< HEAD
=======
   ///\todo clean this up.  Just need to wait on acquisition update the first time probably.
>>>>>>> d09fa34c
   std::cerr << "In reconfig " << std::endl;
   
   PicamError error = Picam_StopAcquisition(m_cameraHandle);
   if(error != PicamError_None) 
   {
      log<software_error>({__FILE__, __LINE__, 0, error, PicamEnum2String(PicamEnumeratedType_Error, error)});
      state(stateCodes::ERROR);
       
      return -1;
   }
    
   pibln running = true;
   
   error = Picam_IsAcquisitionRunning(m_cameraHandle, &running);
   
   while(running)
   {
      std::cerr << "running..." << std::endl;
      
      if(MagAOXAppT::m_powerState == 0) return 0;
      sleep(1);
 
      error = Picam_StopAcquisition(m_cameraHandle);

      if(error != PicamError_None)
      {
         log<software_error>({__FILE__, __LINE__, 0, error, PicamEnum2String(PicamEnumeratedType_Error, error)});
         state(stateCodes::ERROR);
         return -1;
      }
      
     piint camTimeOut = 1000;
   
   PicamAcquisitionStatus status;
   
   PicamAvailableData available;
   
   error = Picam_WaitForAcquisitionUpdate(m_cameraHandle, camTimeOut, &available, &status);
   
   
   
   if(! status.running )
   {
      std::cerr << "Not running \n";
      
      std::cerr << "status.running: " << status.running << "\n";
      std::cerr << "status.errors: " << status.errors << "\n";
      std::cerr << "CameraFaulted: " << (int)(status.errors & PicamAcquisitionErrorsMask_CameraFaulted) << "\n";
      std::cerr << "CannectionLost: " << (int)(status.errors & PicamAcquisitionErrorsMask_ConnectionLost) << "\n";
      std::cerr << "DataLost: " << (int)(status.errors & PicamAcquisitionErrorsMask_DataLost) << "\n";
      std::cerr << "DataNotArriving: " << (int)(status.errors & PicamAcquisitionErrorsMask_DataNotArriving) << "\n";
      std::cerr << "None: " << (int)(status.errors & PicamAcquisitionErrorsMask_None) << "\n";
      std::cerr << "ShutterOverheated: " << (int)(status.errors & PicamAcquisitionErrorsMask_ShutterOverheated) << "\n";
      std::cerr << "status.readout_rate: " << status.readout_rate << "\n";
   
      
   }
      
      error = Picam_IsAcquisitionRunning(m_cameraHandle, &running);
      if(error != PicamError_None)
      {
         log<software_error>({__FILE__, __LINE__, 0, error, PicamEnum2String(PicamEnumeratedType_Error, error)});
         state(stateCodes::ERROR);
         return -1;
      }
      
   }
   
   return 0;
}

   







INDI_NEWCALLBACK_DEFN(picamCtrl, m_indiP_ccdTemp)(const pcf::IndiProperty &ipRecv)
{
   if (ipRecv.getName() == m_indiP_ccdTemp.getName())
   {
      float current = 99, target = 99;

      try
      {
         current = ipRecv["current"].get<float>();
      }
      catch(...){}

      try
      {
         target = ipRecv["target"].get<float>();
      }
      catch(...){}

      
      //Check if target is empty
      if( target == 99 ) target = current;
      
      //Now check if it's valid?
      ///\todo implement more configurable max-set-able temperature
      if( target > 30 ) return 0;
      
      
      //Lock the mutex, waiting if necessary
      std::unique_lock<std::mutex> lock(m_indiMutex);
      
      return setTemp(target);
   }
   return -1;
}

INDI_NEWCALLBACK_DEFN(picamCtrl, m_indiP_adcspeed)(const pcf::IndiProperty &ipRecv)
{
   if (ipRecv.getName() == m_indiP_adcspeed.getName())
   {
      int current = 0, target = 0;

      if(ipRecv.find("current"))
      {
         current = ipRecv["current"].get<int>();
      }

      if(ipRecv.find("target"))
      {
         target = ipRecv["target"].get<int>();
      }

      
      //Check if target is empty
      if( target == 0 ) target = current;
      
      if( target == 0 ) return 0;
                  
      std::unique_lock<std::mutex> lock(m_indiMutex);
      return setAdcSpeed(target);
   }
   return -1;
}

#if 0
INDI_NEWCALLBACK_DEFN(picamCtrl, m_indiP_mode)(const pcf::IndiProperty &ipRecv)
{
   if (ipRecv.getName() == m_indiP_mode.getName())
   {
      std::cerr << "New mode\n";
      std::string current;
      std::string target;
      try 
      {
         current = ipRecv["current"].get();
      }
      catch(...)
      {
         current = "";
      }
      
      try 
      {
         target = ipRecv["target"].get();
      }
      catch(...)
      {
         target = "";
      }
      
      if(target == "") target = current;
      
      if(m_cameraModes.count(target) == 0 )
      {
         return log<text_log, -1>("Unrecognized mode requested: " + target, logPrio::LOG_ERROR);
      }
      
      updateIfChanged(m_indiP_mode, "target", target);
      
      //Now signal the f.g. thread to reconfigure
      m_nextMode = target;
      m_reconfig = true;
      
      return 0;
   }
   return -1;
}
#endif

INDI_NEWCALLBACK_DEFN(picamCtrl, m_indiP_fps)(const pcf::IndiProperty &ipRecv)
{
   if (ipRecv.getName() == m_indiP_fps.getName())
   {
      float current = -99, target = -99;

      try
      {
         current = ipRecv["current"].get<float>();
      }
      catch(...){}
      
      try
      {
         target = ipRecv["target"].get<float>();
      }
      catch(...){}
      
      if(target == -99) target = current;
      
      if(target <= 0) return 0;
      
      //Lock the mutex, waiting if necessary
      std::unique_lock<std::mutex> lock(m_indiMutex);

      m_ccdTempSetpt = target;
      updateIfChanged(m_indiP_fps, "target", target);
      
      return setFPS(target);
      
   }
   return -1;
}

INDI_NEWCALLBACK_DEFN(picamCtrl, m_indiP_exptime)(const pcf::IndiProperty &ipRecv)
{
   if (ipRecv.getName() == m_indiP_exptime.getName())
   {
      float current = -99, target = -99;

      try
      {
         current = ipRecv["current"].get<float>();
      }
      catch(...){}
      
      try
      {
         target = ipRecv["target"].get<float>();
      }
      catch(...){}
      
      if(target == -99) target = current;
      
      if(target <= 0) return 0;
      
      //Lock the mutex, waiting if necessary
      std::unique_lock<std::mutex> lock(m_indiMutex);

      updateIfChanged(m_indiP_exptime, "target", target);
      
      return setExpTime(target);
      
   }
   return -1;
}
}//namespace app
} //namespace MagAOX
#endif<|MERGE_RESOLUTION|>--- conflicted
+++ resolved
@@ -99,11 +99,8 @@
    
    
    float m_fpsSet {0}; ///< The commanded fps, as set by user.
-<<<<<<< HEAD
-
-=======
+
    float m_fpsCurr {0}; ///< The current FPS as reported by the camera.
->>>>>>> d09fa34c
    
    int m_powerOnCounter {0}; ///< Counts numer of loops after power on, implements delay for camera bootup.
    
@@ -864,9 +861,6 @@
 int picamCtrl::setTemp(piflt temp)
 {
    m_ccdTempSetpt = temp;
-<<<<<<< HEAD
-   
-=======
    
    m_reconfig = true;
    
@@ -887,7 +881,6 @@
    
    updateIfChanged(m_indiP_adcspeed, "target", m_adcSpeed);
    
->>>>>>> d09fa34c
    m_reconfig = true;
    
    return 0;
@@ -995,14 +988,11 @@
       return -1;
    }
    
-<<<<<<< HEAD
-=======
    updateIfChanged(m_indiP_adcspeed, "current", m_adcSpeed);
    updateIfChanged(m_indiP_adcspeed, "target", std::string(""));
    
    log<text_log>( "ADC Speed: " + std::to_string(m_adcSpeed) + " MHz");
    
->>>>>>> d09fa34c
    //=*=*=*=*=*=*=*=*=*=*=*=*=*=*=*=*=*=*=*=*=*=*=*=*=*=*=*=*=*=*=*=*=*=*=*=*=*=*=*=*=*=*=*=*=*=*=*=*=*=*
    //=*=*=*=*=*=*=*=*=*=*=*=*=*=*=*=*=*=*=*=*=*=*=*=*=*=*=*=*=*=*=*=*=*=*=*=*=*=*=*=*=*=*=*=*=*=*=*=*=*=*
    // Dimensions
@@ -1079,11 +1069,6 @@
       std::cerr << "ExposureTime is: " << exptime << "\n";
    }
    
-<<<<<<< HEAD
-=======
-   
-   
->>>>>>> d09fa34c
    const PicamRangeConstraint * constraint_array;
    piint constraint_count;
    PicamAdvanced_GetParameterRangeConstraints( m_modelHandle, PicamParameter_ExposureTime, &constraint_array, &constraint_count);
@@ -1108,10 +1093,7 @@
       updateIfChanged(m_indiP_exptime, "delta", m_expTimeDelta);
    }
    
-<<<<<<< HEAD
-   
-   
-=======
+   
    piflt FrameRateCalculation;
    if(getPicamParameter(FrameRateCalculation, PicamParameter_FrameRateCalculation) < 0)
    {
@@ -1124,7 +1106,6 @@
    std::cerr << "Frame rate: " << FrameRateCalculation << "\n";
    m_fpsSet = FrameRateCalculation;
    updateIfChanged(m_indiP_fps, "set", m_fpsSet);
->>>>>>> d09fa34c
    
   
    
@@ -1150,7 +1131,6 @@
    
    
    
-<<<<<<< HEAD
    piflt AdcSpeed;
    if(getPicamParameter(AdcSpeed, PicamParameter_AdcSpeed) < 0)
    {
@@ -1160,9 +1140,7 @@
    std::cerr << "AdcSpeed is: " << AdcSpeed << "\n";
    
    
-=======
    std::cerr << "************************************************************\n";
->>>>>>> d09fa34c
    
    
    
@@ -1192,19 +1170,13 @@
    Picam_CanSetParameterOnline(m_modelHandle, PicamParameter_FrameRateCalculation,&onlineable);
    std::cerr << "FrameRateCalculation: " << onlineable << "\n"; //0
          
-<<<<<<< HEAD
-=======
    std::cerr << "************************************************************\n";
       
->>>>>>> d09fa34c
 //          Picam_CanSetParameterOnline(m_modelHandle, PicamParameter_ ,&onlineable);
 //          std::cerr << ": " << onlineable << "\n";
      
    
-<<<<<<< HEAD
-=======
    //If not previously allocated, allocate a nice big buffer to play with
->>>>>>> d09fa34c
    pi64s newbuffsz = framesPerReadout*readoutStride*10; //Save room for 10 frames
    if( newbuffsz >  m_acqBuff.memory_size)
    {
@@ -1230,10 +1202,7 @@
       }
    }
 
-<<<<<<< HEAD
-=======
    //Start continuous acquisition
->>>>>>> d09fa34c
    if(setPicamParameter(PicamParameter_ReadoutCount,(pi64s) 0) < 0)
    {
       log<software_error>({__FILE__, __LINE__, "Error setting readouts=0"});
@@ -1328,7 +1297,6 @@
    
    return 0;
    
-<<<<<<< HEAD
    piflt FrameRateCalculation;
    if(getPicamParameter(FrameRateCalculation, PicamParameter_FrameRateCalculation) < 0)
    {
@@ -1340,9 +1308,7 @@
    //std::cerr << "Available readouts: " << available.readout_count << "\n";
    std::cerr << "Frame rate: " << status.readout_rate <<" " << FrameRateCalculation << "\r";
    if(available.readout_count <= 0) return 1;
-=======
-
->>>>>>> d09fa34c
+
 }
 
 inline
@@ -1356,10 +1322,7 @@
 inline
 int picamCtrl::reconfig()
 {
-<<<<<<< HEAD
-=======
    ///\todo clean this up.  Just need to wait on acquisition update the first time probably.
->>>>>>> d09fa34c
    std::cerr << "In reconfig " << std::endl;
    
    PicamError error = Picam_StopAcquisition(m_cameraHandle);
