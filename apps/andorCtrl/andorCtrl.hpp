--- conflicted
+++ resolved
@@ -427,28 +427,17 @@
    updateIfChanged(m_indiP_ccdtemp, "current", -999);
    std::cerr << "2" << std::endl;
    updateIfChanged(m_indiP_ccdtemp, "target", -999);
-<<<<<<< HEAD
-   std::cerr << "3" << std::endl;
-=======
->>>>>>> ea352550
    
    updateIfChanged(m_indiP_fps, "current", 0);
    std::cerr << "6" << std::endl;
    updateIfChanged(m_indiP_fps, "target", 0);
    std::cerr << "7" << std::endl;
    updateIfChanged(m_indiP_fps, "measured", 0);
-<<<<<<< HEAD
-   std::cerr << "8" << std::endl;
-=======
-
->>>>>>> ea352550
+
    updateIfChanged(m_indiP_emGain, "current", 0);
    std::cerr << "9" << std::endl;
    updateIfChanged(m_indiP_emGain, "target", 0);
-<<<<<<< HEAD
    std::cerr << "10" << std::endl;
-=======
->>>>>>> ea352550
 
    edtCamera<andorCtrl>::onPowerOff();
    return 0;
