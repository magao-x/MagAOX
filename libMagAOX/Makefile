--- conflicted
+++ resolved
@@ -8,17 +8,11 @@
 
 #Dependencies to trigger recompile
 INCLUDEDEPS= app/MagAOXApp.hpp \
-<<<<<<< HEAD
-	     app/indiDriver.hpp \
-	     app/indiMacros.hpp \
-	     app/indiUtils.hpp \
-	     app/resurrectee.hpp \
-=======
 	         app/indiDriver.hpp \
 	         app/indiMacros.hpp \
 	         app/indiUtils.hpp \
 			 app/semUtils.hpp \
->>>>>>> 7d399970
+	     app/resurrectee.hpp \
              app/stateCodes.hpp \
              app/dev/outletController.hpp \
              app/dev/ioDevice.hpp \
