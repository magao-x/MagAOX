--- conflicted
+++ resolved
@@ -8,19 +8,13 @@
 
 #Dependencies to trigger recompile
 INCLUDEDEPS= app/MagAOXApp.hpp \
-<<<<<<< HEAD
 	     app/indiDriver.hpp \
 	     app/indiMacros.hpp \
 	     app/indiUtils.hpp \
 	     app/resurrectee.hpp \
-=======
-	         app/indiDriver.hpp \
-	         app/indiMacros.hpp \
-	         app/indiUtils.hpp \
-			 app/semUtils.hpp \
->>>>>>> ee95911e
+	     app/semUtils.hpp \
              app/stateCodes.hpp \
-			 app/dev/semUtilsDerived.hpp \
+             app/dev/semUtilsDerived.hpp \
              app/dev/outletController.hpp \
              app/dev/ioDevice.hpp \
              app/dev/stdMotionStage.hpp \
