[![Codacy Badge](https://api.codacy.com/project/badge/Grade/dc3d038ce7074b7bab093699d0806759)](https://www.codacy.com/app/jaredmales/MagAOX?utm_source=github.com&amp;utm_medium=referral&amp;utm_content=magao-x/MagAOX&amp;utm_campaign=Badge_Grade)

# The MagAOX Software System

This is the software which runs the MagAOX ExAO system.

## 1 Dependencies

1. mxlib (https://github.com/jaredmales/mxlib).
   For a MagAO-X machine change the prefix to `/usr/local` in the mxlib install
2. libudev (for introspective device discovery).  Get from package manager.
3. zlib (compression for INDI). Get from package manager:
   - zlib-devel [centOS-7]
   - zlib1g-dev [ubuntu]
4. flatbuffers (https://google.github.io/flatbuffers/flatbuffers_guide_building.html)
   To build and install the flatc compiler and install the include files in /usr/local:
   ```
   $ cmake -G "Unix Makefiles" -DCMAKE_BUILD_TYPE=Release
   $ make
   $ sudo make install
   ```

## 2 Software Configuration

For a standard build, nothing needs to be done here.  However, various defaults can be changed with macros.  To override at build time, the following macros can be redefined in `local/config.mk`.  For example to change the `MAGAOX_env_path` environment variable, one could add 
```
CXXFLAGS += -DMAGAOX_env_path="/my/magaox/path"
```
to  `local/config.mk`.

#### 2.1 Environment Variables

These are defined in `libMagAOX/common/environment.hpp`.  They do not need to be set, but can be used to override relevant defaults.

- `MAGAOX_env_path`, the name of the environment variable holding the base path to the MagAOX system directories.  Default = "MagAOX_PATH"

- `MAGAOX_env_config`, the name of the environment variable holding the relative path to the config files.  Default = "MagAOX_CONFIG".

#### 2.2 Default Values

These are values which might be changed for different components. These are defined in `libMagAOX/common/defaults.hpp`.  They do not normally need to be changed, but these macros can be used to override relevant defaults.

`MAGAOX_default_writePause`

`MAGAOX_default_max_logSize`

`MAGAOX_default_loopPause`

#### 2.3 Config Values

These are values which should change for all components of MagAO-X.  These are defined in `libMagAOX/common/config.hpp`.  They do not normally need to be changed for a typical build, but these macros can be used to override relevant defaults.

`MAGAOX_logExt`

`MAGAOX_RT_SCHED_POLICY` is the real-time scheduling policy.  The result is `SCHED_FIFO`.

#### 2.4 Paths

These are defined in `libMagAOX/common/paths.hpp`.  They do not normally need to be changed, but these macros can be used to override the relevant defaults.

- `MAGAOX_path` The path to the MagAO-X system files This directory will have subdirectories including config, log, and sys directories.

- `MAGAOX_configRelPath` This is the subdirectory for configuration files.

- `MAGAOX_globalConfig` The filename for the global configuration file. Will be looked for in the config/ subdirectory.

- `MAGAOX_logRelPath` This is the subdirectory for logs.

- `MAGAOX_sysRelPath` This is the subdirectory for the system status files.

- `MAGAOX_secretsRelPath` This is the subdirectory for secrets.

- `MAGAOX_driverRelPath` This is the subdirectory for the INDI drivers.

- `MAGAOX_driverFIFORelPath` This is the subdirectory for the INDI driver FIFOs.

## 3 Building

Typing make in the MagAOX top-level directory will build the entire system.

Each app (subfolders of the `apps` directory) and each utilitiy (subfolders of the `utils` directory) have a Makefile.  Typing make in any of those folders should build just that component, along with any dependencies (usually including `libMagAOX`).

Note the difference between the `apps` and `utils` components, is that upon install MagAO-X Applications get setuid, whereas the utilities do not.

Some notes:

* libMagAOX (part of this repository) is a c++ header-only library.  It is compiled into a pre-compiled-header (PCH), managed by the build system.  Any changes to libMagAOX should trigger a re-compile of the PCH, and of any apps or utils depending on it.

* Allowing setuid for RT priority handling, access to ttys and FIFOs, etc., requires hardcoding LD_LIBRARY_PATH at build time.  This is done in the makefiles, and so should be transparent.

* Install requires root privileges.

### 3.1 Selective Build 

It is sometimes necessary or desired to not build some parts of the system.  For instance on a machine on which not all dependencies are installed.  The make files allow the following to be turned off

#### CACAO
To prevent linking against the CACAO library, define `CACAO=false` in `local/common.mk`.  Note that this has not been tested in a long time and will probably faile completely.

#### EDT
To prevent linking against the EDT framegrabber library, define `EDT=false` in `local/common.mk`.  This will prevent building the `ocam2KCtrl` and `andorCtrl` apps.

#### PICam 
To prevent linking against the Princeton Instruments PICam library, define `PICAM=false` in `local/common.mk`.  This will prevent building the `picamCtrl` app.

#### Pylon
To prevent linking against the Basler Pylon library, define `Pylong=false` in `local/common.mk`.  This will prevent building the `baslerCtrl` app.

## 4 Software Install

The software install process (from BIOS setup to building the MagAO-X software) is described in detail in [setup/README.md](setup/README.md). To the extent practicable, this is automated by the scripts in `setup/` that take over after CentOS is installed.

### Directory structure

| Directory                   | Description |
|-----------------------------|-------------|
| `/opt/MagAOX`               | MagAOX system directory |
| `/opt/MagAOX/bin`           | Contains all applications |
| `/opt/MagAOX/calib`         | [magao-x/calib](https://github.com/magao-x/calib) repo for instrument calibration files |
| `/opt/MagAOX/config`        | [magao-x/config](https://github.com/magao-x/config) repo for instrument config files |
| `/opt/MagAOX/drivers`       | Symlinks for INDI |
| `/opt/MagAOX/drivers/fifos` | FIFOs for INDI |
| `/opt/MagAOX/logs`          | Directory where logs are written by the applications |
| `/opt/MagAOX/rawimages`     | Directory where raw images are written by the applications |
| `/opt/MagAOX/secrets`       | Directory containing device passwords, etc. |
| `/opt/MagAOX/source`        | Directory containing clones of this repo, [cacao-org/cacao](https://github.com/cacao-org/cacao), [jaredmales/mxlib](https://github.com/jaredmales/mxlib)                    , [jaredmales/milkzmq](https://github.com/jaredmales/milkzmq) |
| `/opt/MagAOX/sys`           | Directory for application status files, e.g. PID lock-files |
| `/opt/MagAOX/vendor`        | Vendor software packages (anything we aren't frequent committers to ourselves) |

This directory structure is #define-ed in [libMagAOX/common/defaults.hpp](https://github.com/magao-x/MagAOX/blob/master/libMagAOX/common/paths.hpp).
System directories are created and permissions are set by [setup/steps/ensure_dirs_and_perms.sh](https://github.com/magao-x/MagAOX/blob/master/setup/steps/ensure_dirs_and_perms.sh). If permissions get out of whack, it is safe to re-run that script.

<<<<<<< HEAD
| Directory                   | Description                                                                               |
|-----------------------------|-------------------------------------------------------------------------------------------|
| `/opt/MagAOX`               | MagAOX system directory                                                                   |
| `/opt/MagAOX/bin`           | Contains all applications                                                                 |
| `/opt/MagAOX/drivers`       | Contains symlinks to `xindidriver` for app drivers                                        |
| `/opt/MagAOX/drivers/fifos` | Contains the FIFOs for INDI communications                                                |
| `/opt/MagAOX/config`        | Contains the configuration files for the applications                                     |
| `/opt/MagAOX/logs`          | Directory where logs are written by the applications (chown :magaox, mode g+rws)          |
| `/opt/MagAOX/sys`           | Directory for application status files, e.g. PID lock-files                               |
| `/opt/MagAOX/secrets`       | Directory containing device passwords, etc.                                               |


 This directory structure is #define-ed in libMagAOX/common/defaults.hpp.  It is created by the script `setup/make_directories.sh` (except for `config`, which is made by cloning [magao-x/config](https://github.com/magao-x/config) into `/opt/MagAOX/config`).  Permissions are set in `setup/set_permissions.sh`. This structure is also specified in `local/config.mk`.  Changing this isn't yet very simple, but we intend for it to be possible to have parallel installations.

ToDo:
- [ ] Investigate using appropriate environment variables to allow overriding these.

On install, symlinks are made for utility executables from `/usr/local/bin` to `/opt/MagAOX/bin`.
=======
>>>>>>> 71c6a9fb

## 5 Documentation

The code is more-or-less carefully documented with doxygen

- [] Complete doxygen doc system
- [] Script construction of complete docs from various places (doxygen, and the markdown app docs)
- [] Create system to automatically make c.l. option table for each app
- [] Decide: do we use github pages, or host it on one of the snazzy magao-x domains?

## 6 To-Do

To-do items are listed in the above sections.  Also see the Todo page in the doxygen html.  Other misc. items below:

- [] split base INDI off into separate repo, which will be the minimum someone needs to have INDI utils for interacting with MagAO-X without installing the whole tree.
- [] create indiserver startup script which takes a list of drivers from a config file, creates symlinks to xindidriver as needed, and then starts indiserver itself.
- [] start issue tracking

## 7 Develop in a VM with [Vagrant](https://vagrantup.com)

The MagAOX code is intimately tied to Linux OS internals, and targets CentOS 7 for the realtime control computers. To develop in the most "flight-like" configuration, a Vagrantfile is provided to set up a development VM.

### Prerequisites:

  * VirtualBox
  * Vagrant
  * NFS

### Usage:

After cloning the MagAOX repository, `cd` into it and run `vagrant up`. Provisioning uses the `setup/vagrant_provision.sh` script, which in turn calls other scripts in `setup/` and sets permissions. Provisioning is slow (~ 10s of minutes), but only costly the first time you start the VM. Vagrant will download a virtual machine image for CentOS 7 and then set up all the dependencies required. NFS is used to sync the contents of your repository clone to the VM.

To connect to the VM, use `vagrant ssh`. The VM has a view of your copy of this repository under `/vagrant`. For example, no matter where you cloned this repository on your own (host) machine, the virtual machine will see this file at `/vagrant/README.md`. (For consistency with production, we symlink `/opt/MagAOX/source/MagAOX` to `/vagrant`.) Edits to the MagAO-X software source on your computer will be instantly reflected on the VM side, ready for you to `make` or `make install`.

The `vagrant` user you log in as will be a member of the `magaox` and `magaox-dev` groups, and should have all the necessary permissions to run the system (or, at least, the parts you can run in a VM).<|MERGE_RESOLUTION|>--- conflicted
+++ resolved
@@ -130,27 +130,8 @@
 This directory structure is #define-ed in [libMagAOX/common/defaults.hpp](https://github.com/magao-x/MagAOX/blob/master/libMagAOX/common/paths.hpp).
 System directories are created and permissions are set by [setup/steps/ensure_dirs_and_perms.sh](https://github.com/magao-x/MagAOX/blob/master/setup/steps/ensure_dirs_and_perms.sh). If permissions get out of whack, it is safe to re-run that script.
 
-<<<<<<< HEAD
-| Directory                   | Description                                                                               |
-|-----------------------------|-------------------------------------------------------------------------------------------|
-| `/opt/MagAOX`               | MagAOX system directory                                                                   |
-| `/opt/MagAOX/bin`           | Contains all applications                                                                 |
-| `/opt/MagAOX/drivers`       | Contains symlinks to `xindidriver` for app drivers                                        |
-| `/opt/MagAOX/drivers/fifos` | Contains the FIFOs for INDI communications                                                |
-| `/opt/MagAOX/config`        | Contains the configuration files for the applications                                     |
-| `/opt/MagAOX/logs`          | Directory where logs are written by the applications (chown :magaox, mode g+rws)          |
-| `/opt/MagAOX/sys`           | Directory for application status files, e.g. PID lock-files                               |
-| `/opt/MagAOX/secrets`       | Directory containing device passwords, etc.                                               |
-
-
- This directory structure is #define-ed in libMagAOX/common/defaults.hpp.  It is created by the script `setup/make_directories.sh` (except for `config`, which is made by cloning [magao-x/config](https://github.com/magao-x/config) into `/opt/MagAOX/config`).  Permissions are set in `setup/set_permissions.sh`. This structure is also specified in `local/config.mk`.  Changing this isn't yet very simple, but we intend for it to be possible to have parallel installations.
-
-ToDo:
-- [ ] Investigate using appropriate environment variables to allow overriding these.
 
 On install, symlinks are made for utility executables from `/usr/local/bin` to `/opt/MagAOX/bin`.
-=======
->>>>>>> 71c6a9fb
 
 ## 5 Documentation
 
